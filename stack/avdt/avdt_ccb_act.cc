/******************************************************************************
 * Copyright (C) 2017, The Linux Foundation. All rights reserved.
 * Not a Contribution.
 ******************************************************************************/
/******************************************************************************
 *
 *  Copyright (C) 2006-2012 Broadcom Corporation
 *
 *  Licensed under the Apache License, Version 2.0 (the "License");
 *  you may not use this file except in compliance with the License.
 *  You may obtain a copy of the License at:
 *
 *  http://www.apache.org/licenses/LICENSE-2.0
 *
 *  Unless required by applicable law or agreed to in writing, software
 *  distributed under the License is distributed on an "AS IS" BASIS,
 *  WITHOUT WARRANTIES OR CONDITIONS OF ANY KIND, either express or implied.
 *  See the License for the specific language governing permissions and
 *  limitations under the License.
 *
 ******************************************************************************/

/******************************************************************************
 *
 *  This module contains the action functions associated with the channel
 *  control block state machine.
 *
 ******************************************************************************/

#include <string.h>
#include "avdt_api.h"
#include "avdt_int.h"
#include "avdtc_api.h"
#include "bt_common.h"
#include "bt_target.h"
#include "bt_types.h"
#include "bt_utils.h"
#include "btm_api.h"
#include "btu.h"
#include "osi/include/osi.h"
<<<<<<< HEAD
=======
#include "a2dp_constants.h"
#include "device/include/interop.h"
extern fixed_queue_t* btu_general_alarm_queue;
>>>>>>> 1655adaf

/*******************************************************************************
 *
 * Function         avdt_ccb_clear_ccb
 *
 * Description      This function clears out certain buffers, queues, and
 *                  other data elements of a ccb.
 *
 *
 * Returns          void.
 *
 ******************************************************************************/
static void avdt_ccb_clear_ccb(tAVDT_CCB* p_ccb) {
  BT_HDR* p_buf;

  /* clear certain ccb variables */
  p_ccb->cong = false;
  p_ccb->ret_count = 0;

  /* free message being fragmented */
  osi_free_and_reset((void**)&p_ccb->p_curr_msg);

  /* free message being reassembled */
  osi_free_and_reset((void**)&p_ccb->p_rx_msg);

  /* clear out response queue */
  while ((p_buf = (BT_HDR*)fixed_queue_try_dequeue(p_ccb->rsp_q)) != NULL)
    osi_free(p_buf);
}

/*******************************************************************************
 *
 * Function         avdt_ccb_chan_open
 *
 * Description      This function calls avdt_ad_open_req() to
 *                  initiate a signaling channel connection.
 *
 *
 * Returns          void.
 *
 ******************************************************************************/
void avdt_ccb_chan_open(tAVDT_CCB* p_ccb, UNUSED_ATTR tAVDT_CCB_EVT* p_data) {
  BTM_SetOutService(p_ccb->peer_addr, BTM_SEC_SERVICE_AVDTP, AVDT_CHAN_SIG);
  avdt_ad_open_req(AVDT_CHAN_SIG, p_ccb, NULL, AVDT_INT);
}

/*******************************************************************************
 *
 * Function         avdt_ccb_chan_close
 *
 * Description      This function calls avdt_ad_close_req() to close a
 *                  signaling channel connection.
 *
 *
 * Returns          void.
 *
 ******************************************************************************/
void avdt_ccb_chan_close(tAVDT_CCB* p_ccb, UNUSED_ATTR tAVDT_CCB_EVT* p_data) {
  /* close the transport channel used by this CCB */
  avdt_ad_close_req(AVDT_CHAN_SIG, p_ccb, NULL);
}

/*******************************************************************************
 *
 * Function         avdt_ccb_chk_close
 *
 * Description      This function checks for active streams on this CCB.
 *                  If there are none, it starts an idle timer.
 *
 *
 * Returns          void.
 *
 ******************************************************************************/
void avdt_ccb_chk_close(tAVDT_CCB* p_ccb, UNUSED_ATTR tAVDT_CCB_EVT* p_data) {
  int i;
  tAVDT_SCB* p_scb = &avdt_cb.scb[0];

  /* see if there are any active scbs associated with this ccb */
  for (i = 0; i < AVDT_NUM_SEPS; i++, p_scb++) {
    if ((p_scb->allocated) && (p_scb->p_ccb == p_ccb)) {
      break;
    }
  }

  /* if no active scbs start idle timer */
  if (i == AVDT_NUM_SEPS) {
    alarm_cancel(p_ccb->ret_ccb_timer);
    alarm_cancel(p_ccb->rsp_ccb_timer);
    period_ms_t interval_ms = avdt_cb.rcb.idle_tout * 1000;
    alarm_set_on_mloop(p_ccb->idle_ccb_timer, interval_ms,
                       avdt_ccb_idle_ccb_timer_timeout, p_ccb);
  }
}

/*******************************************************************************
 *
 * Function         avdt_ccb_hdl_discover_cmd
 *
 * Description      This function is called when a discover command is
 *                  received from the peer.  It gathers up the stream
 *                  information for all allocated streams and initiates
 *                  sending of a discover response.
 *
 *
 * Returns          void.
 *
 ******************************************************************************/
void avdt_ccb_hdl_discover_cmd(tAVDT_CCB* p_ccb, tAVDT_CCB_EVT* p_data) {
  tAVDT_SEP_INFO sep_info[AVDT_NUM_SEPS];
  tAVDT_SCB* p_scb = &avdt_cb.scb[0];
  int i;
  bt_bdaddr_t remote_bdaddr;
  int num_conn = avdt_scb_get_max_av_client();
  int num_codecs = AVDT_NUM_SEPS / num_conn;
  int effective_num_seps = 0;

  bdcpy(remote_bdaddr.address, p_ccb->peer_addr);
  p_data->msg.discover_rsp.p_sep_info = sep_info;
  p_data->msg.discover_rsp.num_seps = 0;

  AVDT_TRACE_WARNING("%s: total connections: %d, total codecs: %d",
      __func__, num_conn, num_codecs);

    /* If this ccb, has done setconf and is doing discover again
     * we should show SEP for which setconfig was done earlier
     * This is done for IOP with some remotes */
  for (i = 0; i < AVDT_NUM_SEPS; i++, p_scb++) {
    if((p_ccb != NULL)&& (p_scb->p_ccb != NULL)&&(p_scb->p_ccb == p_ccb)) {
      AVDT_TRACE_EVENT(" CCB already tied to SCB[%d] ",i);
      /* copy sep info */
      sep_info[p_data->msg.discover_rsp.num_seps].in_use = p_scb->in_use;
      sep_info[p_data->msg.discover_rsp.num_seps].seid = i + 1;
      sep_info[p_data->msg.discover_rsp.num_seps].media_type = p_scb->cs.media_type;
      sep_info[p_data->msg.discover_rsp.num_seps].tsep = p_scb->cs.tsep;

      p_data->msg.discover_rsp.num_seps++;
      avdt_ccb_event(p_ccb, AVDT_CCB_API_DISCOVER_RSP_EVT, p_data);
      return;
    }
  }
  p_scb = &avdt_cb.scb[0];
  /* for all allocated scbs */
  for (i = 0; i < AVDT_NUM_SEPS; i++, p_scb++) {
    if (effective_num_seps == num_codecs)
      break;
    if ((p_scb->allocated) && (!p_scb->in_use)) {
       effective_num_seps++;
       if (p_scb->cs.cfg.codec_info[AVDT_CODEC_TYPE_INDEX] == A2DP_MEDIA_CT_AAC &&
           interop_match_addr(INTEROP_DISABLE_AAC_CODEC, &remote_bdaddr)) {
          AVDT_TRACE_EVENT("%s: skipping AAC advertise\n", __func__);
          continue;
      }
      /* copy sep info */
      sep_info[p_data->msg.discover_rsp.num_seps].in_use = p_scb->in_use;
      sep_info[p_data->msg.discover_rsp.num_seps].seid = i + 1;
      sep_info[p_data->msg.discover_rsp.num_seps].media_type = p_scb->cs.media_type;
      sep_info[p_data->msg.discover_rsp.num_seps].tsep = p_scb->cs.tsep;

      p_data->msg.discover_rsp.num_seps++;
    }
  }

  AVDT_TRACE_WARNING("%s: effective number of endpoints: %d", __func__, effective_num_seps);
  /* send response */
  avdt_ccb_event(p_ccb, AVDT_CCB_API_DISCOVER_RSP_EVT, p_data);
}

/*******************************************************************************
 *
 * Function         avdt_ccb_hdl_discover_rsp
 *
 * Description      This function is called when a discover response or
 *                  reject is received from the peer.  It calls the application
 *                  callback function with the results.
 *
 *
 * Returns          void.
 *
 ******************************************************************************/
void avdt_ccb_hdl_discover_rsp(tAVDT_CCB* p_ccb, tAVDT_CCB_EVT* p_data) {
  /* we're done with procedure */
  p_ccb->proc_busy = false;

  /* call app callback with results */
  (*p_ccb->proc_cback)(0, &p_ccb->peer_addr, AVDT_DISCOVER_CFM_EVT,
                       (tAVDT_CTRL*)(&p_data->msg.discover_rsp));
}

/*******************************************************************************
 *
 * Function         avdt_ccb_hdl_getcap_cmd
 *
 * Description      This function is called when a get capabilities command
 *                  is received from the peer.  It retrieves the stream
 *                  configuration for the requested stream and initiates
 *                  sending of a get capabilities response.
 *
 *
 * Returns          void.
 *
 ******************************************************************************/
void avdt_ccb_hdl_getcap_cmd(tAVDT_CCB* p_ccb, tAVDT_CCB_EVT* p_data) {
  tAVDT_SCB* p_scb;

  /* look up scb for seid sent to us */
  p_scb = avdt_scb_by_hdl(p_data->msg.single.seid);

  p_data->msg.svccap.p_cfg = &p_scb->cs.cfg;

  avdt_ccb_event(p_ccb, AVDT_CCB_API_GETCAP_RSP_EVT, p_data);
}

/*******************************************************************************
 *
 * Function         avdt_ccb_hdl_getcap_rsp
 *
 * Description      This function is called with a get capabilities response
 *                  or reject is received from the peer.  It calls the
 *                  application callback function with the results.
 *
 *
 * Returns          void.
 *
 ******************************************************************************/
void avdt_ccb_hdl_getcap_rsp(tAVDT_CCB* p_ccb, tAVDT_CCB_EVT* p_data) {
  /* we're done with procedure */
  p_ccb->proc_busy = false;

  /* call app callback with results */
  (*p_ccb->proc_cback)(0, &p_ccb->peer_addr, AVDT_GETCAP_CFM_EVT,
                       (tAVDT_CTRL*)(&p_data->msg.svccap));
}

/*******************************************************************************
 *
 * Function         avdt_ccb_hdl_start_cmd
 *
 * Description      This function is called when a start command is received
 *                  from the peer.  It verifies that all requested streams
 *                  are in the proper state.  If so, it initiates sending of
 *                  a start response.  Otherwise it sends a start reject.
 *
 *
 * Returns          void.
 *
 ******************************************************************************/
void avdt_ccb_hdl_start_cmd(tAVDT_CCB* p_ccb, tAVDT_CCB_EVT* p_data) {
  uint8_t err_code = 0;

  /* verify all streams in the right state */
  uint8_t seid =
      avdt_scb_verify(p_ccb, AVDT_VERIFY_START, p_data->msg.multi.seid_list,
                      p_data->msg.multi.num_seps, &err_code);
  if (seid == 0 && err_code == 0) {
    /* we're ok, send response */
    avdt_ccb_event(p_ccb, AVDT_CCB_API_START_RSP_EVT, p_data);
  } else {
    /* not ok, send reject */
    p_data->msg.hdr.err_code = err_code;
    p_data->msg.hdr.err_param = seid;
    avdt_msg_send_rej(p_ccb, AVDT_SIG_START, &p_data->msg);
  }
}

/*******************************************************************************
 *
 * Function         avdt_ccb_hdl_start_rsp
 *
 * Description      This function is called when a start response or reject
 *                  is received from the peer.  Using the SEIDs stored in the
 *                  current command message, it sends a start response or start
 *                  reject event to each SCB associated with the command.
 *
 *
 * Returns          void.
 *
 ******************************************************************************/
void avdt_ccb_hdl_start_rsp(tAVDT_CCB* p_ccb, tAVDT_CCB_EVT* p_data) {
  uint8_t event;
  int i;
  uint8_t* p;
  tAVDT_SCB* p_scb;

  /* determine rsp or rej event */
  event = (p_data->msg.hdr.err_code == 0) ? AVDT_SCB_MSG_START_RSP_EVT
                                          : AVDT_SCB_MSG_START_REJ_EVT;

  /* get to where seid's are stashed in current cmd */
  p = (uint8_t*)(p_ccb->p_curr_cmd + 1);

  /* little trick here; length of current command equals number of streams */
  for (i = 0; i < p_ccb->p_curr_cmd->len; i++) {
    p_scb = avdt_scb_by_hdl(p[i]);
    if (p_scb != NULL) {
      avdt_scb_event(p_scb, event, (tAVDT_SCB_EVT*)&p_data->msg);
    }
  }
}

/*******************************************************************************
 *
 * Function         avdt_ccb_hdl_suspend_cmd
 *
 * Description      This function is called when a suspend command is received
 *                  from the peer.  It verifies that all requested streams are
 *                  in the proper state.  If so, it initiates sending of a
 *                  suspend response.  Otherwise it sends a suspend reject.

 *
 *
 * Returns          void.
 *
 ******************************************************************************/
void avdt_ccb_hdl_suspend_cmd(tAVDT_CCB* p_ccb, tAVDT_CCB_EVT* p_data) {
  uint8_t seid;
  uint8_t err_code = 0;

  /* verify all streams in the right state */
  if ((seid = avdt_scb_verify(p_ccb, AVDT_VERIFY_SUSPEND,
                              p_data->msg.multi.seid_list,
                              p_data->msg.multi.num_seps, &err_code)) == 0 &&
      err_code == 0) {
    /* we're ok, send response */
    avdt_ccb_event(p_ccb, AVDT_CCB_API_SUSPEND_RSP_EVT, p_data);
  } else {
    /* not ok, send reject */
    p_data->msg.hdr.err_code = err_code;
    p_data->msg.hdr.err_param = seid;
    avdt_msg_send_rej(p_ccb, AVDT_SIG_SUSPEND, &p_data->msg);
  }
}

/*******************************************************************************
 *
 * Function         avdt_ccb_hdl_suspend_rsp
 *
 * Description      This function is called when a suspend response or reject
 *                  is received from the peer.  Using the SEIDs stored in the
 *                  current command message, it sends a suspend response or
 *                  suspend reject event to each SCB associated with the
 *                  command.
 *
 *
 *
 * Returns          void.
 *
 ******************************************************************************/
void avdt_ccb_hdl_suspend_rsp(tAVDT_CCB* p_ccb, tAVDT_CCB_EVT* p_data) {
  uint8_t event;
  int i;
  uint8_t* p;
  tAVDT_SCB* p_scb;

  /* determine rsp or rej event */
  event = (p_data->msg.hdr.err_code == 0) ? AVDT_SCB_MSG_SUSPEND_RSP_EVT
                                          : AVDT_SCB_MSG_SUSPEND_REJ_EVT;

  /* get to where seid's are stashed in current cmd */
  p = (uint8_t*)(p_ccb->p_curr_cmd + 1);

  /* little trick here; length of current command equals number of streams */
  for (i = 0; i < p_ccb->p_curr_cmd->len; i++) {
    p_scb = avdt_scb_by_hdl(p[i]);
    if (p_scb != NULL) {
      avdt_scb_event(p_scb, event, (tAVDT_SCB_EVT*)&p_data->msg);
    }
  }
}

/*******************************************************************************
 *
 * Function         avdt_ccb_snd_discover_cmd
 *
 * Description      This function is called to send a discover command to the
 *                  peer.  It copies variables needed for the procedure from
 *                  the event to the CCB.  It marks the CCB as busy and then
 *                  sends a discover command.
 *
 *
 * Returns          void.
 *
 ******************************************************************************/
void avdt_ccb_snd_discover_cmd(tAVDT_CCB* p_ccb, tAVDT_CCB_EVT* p_data) {
  /* store info in ccb struct */
  p_ccb->p_proc_data = p_data->discover.p_sep_info;
  p_ccb->proc_cback = p_data->discover.p_cback;
  p_ccb->proc_param = p_data->discover.num_seps;

  /* we're busy */
  p_ccb->proc_busy = true;

  /* build and queue discover req */
  avdt_msg_send_cmd(p_ccb, NULL, AVDT_SIG_DISCOVER, NULL);
}

/*******************************************************************************
 *
 * Function         avdt_ccb_snd_discover_rsp
 *
 * Description      This function is called to send a discover response to
 *                  the peer.  It takes the stream information passed in the
 *                  event and sends a discover response.
 *
 *
 * Returns          void.
 *
 ******************************************************************************/
void avdt_ccb_snd_discover_rsp(tAVDT_CCB* p_ccb, tAVDT_CCB_EVT* p_data) {
  /* send response */
  avdt_msg_send_rsp(p_ccb, AVDT_SIG_DISCOVER, &p_data->msg);
}

/*******************************************************************************
 *
 * Function         avdt_ccb_snd_getcap_cmd
 *
 * Description      This function is called to send a get capabilities command
 *                  to the peer.  It copies variables needed for the procedure
 *                  from the event to the CCB.  It marks the CCB as busy and
 *                  then sends a get capabilities command.
 *
 *
 * Returns          void.
 *
 ******************************************************************************/
void avdt_ccb_snd_getcap_cmd(tAVDT_CCB* p_ccb, tAVDT_CCB_EVT* p_data) {
  uint8_t sig_id = AVDT_SIG_GETCAP;

  /* store info in ccb struct */
  p_ccb->p_proc_data = p_data->getcap.p_cfg;
  p_ccb->proc_cback = p_data->getcap.p_cback;

  /* we're busy */
  p_ccb->proc_busy = true;

  /* build and queue discover req */
  if (p_data->msg.hdr.sig_id == AVDT_SIG_GET_ALLCAP)
    sig_id = AVDT_SIG_GET_ALLCAP;

  avdt_msg_send_cmd(p_ccb, NULL, sig_id, (tAVDT_MSG*)&p_data->getcap.single);
}

/*******************************************************************************
 *
 * Function         avdt_ccb_snd_getcap_rsp
 *
 * Description      This function is called to send a get capabilities response
 *                  to the peer.  It takes the stream information passed in the
 *                  event and sends a get capabilities response.
 *
 *
 * Returns          void.
 *
 ******************************************************************************/
void avdt_ccb_snd_getcap_rsp(tAVDT_CCB* p_ccb, tAVDT_CCB_EVT* p_data) {
  uint8_t sig_id = AVDT_SIG_GETCAP;

  if (p_data->msg.hdr.sig_id == AVDT_SIG_GET_ALLCAP)
    sig_id = AVDT_SIG_GET_ALLCAP;

  /* send response */
  avdt_msg_send_rsp(p_ccb, sig_id, &p_data->msg);
}

/*******************************************************************************
 *
 * Function         avdt_ccb_snd_start_cmd
 *
 * Description      This function is called to send a start command to the
 *                  peer.  It verifies that all requested streams are in the
 *                  proper state.  If so, it sends a start command.  Otherwise
 *                  send ourselves back a start reject.
 *
 *
 * Returns          void.
 *
 ******************************************************************************/
void avdt_ccb_snd_start_cmd(tAVDT_CCB* p_ccb, tAVDT_CCB_EVT* p_data) {
  int i;
  tAVDT_SCB* p_scb;
  tAVDT_MSG avdt_msg;
  uint8_t seid_list[AVDT_NUM_SEPS];

  AVDT_TRACE_DEBUG("%s", __func__);

  /* make copy of our seid list */
  memcpy(seid_list, p_data->msg.multi.seid_list, p_data->msg.multi.num_seps);

  /* verify all streams in the right state */
  avdt_msg.hdr.err_param =
      avdt_scb_verify(p_ccb, AVDT_VERIFY_OPEN, p_data->msg.multi.seid_list,
                      p_data->msg.multi.num_seps, &avdt_msg.hdr.err_code);
  if (avdt_msg.hdr.err_param == 0) {
    AVDT_TRACE_DEBUG("%s: AVDT_SIG_START", __func__);

    /* set peer seid list in messsage */
    avdt_scb_peer_seid_list(&p_data->msg.multi);

    /* send command */
    avdt_msg_send_cmd(p_ccb, seid_list, AVDT_SIG_START, &p_data->msg);
  } else {
    /* failed; send ourselves a reject for each stream */
    for (i = 0; i < p_data->msg.multi.num_seps; i++) {
      p_scb = avdt_scb_by_hdl(seid_list[i]);
      if (p_scb != NULL) {
        AVDT_TRACE_DEBUG("%s: AVDT_SCB_MSG_START_REJ_EVT: i=%d", __func__, i);
        tAVDT_SCB_EVT avdt_scb_evt;
        avdt_scb_evt.msg.hdr = avdt_msg.hdr;
        avdt_scb_event(p_scb, AVDT_SCB_MSG_START_REJ_EVT, &avdt_scb_evt);
      }
    }
  }
}

/*******************************************************************************
 *
 * Function         avdt_ccb_snd_start_rsp
 *
 * Description      This function is called to send a start response to the
 *                  peer.  It takes the stream information passed in the event
 *                  and sends a start response.  Then it sends a start event
 *                  to the SCB for each stream.
 *
 *
 * Returns          void.
 *
 ******************************************************************************/
void avdt_ccb_snd_start_rsp(tAVDT_CCB* p_ccb, tAVDT_CCB_EVT* p_data) {
  tAVDT_SCB* p_scb;
  int i;

  /* send response message */
  avdt_msg_send_rsp(p_ccb, AVDT_SIG_START, &p_data->msg);

  /* send start event to each scb */
  for (i = 0; i < p_data->msg.multi.num_seps; i++) {
    p_scb = avdt_scb_by_hdl(p_data->msg.multi.seid_list[i]);
    if (p_scb != NULL) {
      avdt_scb_event(p_scb, AVDT_SCB_MSG_START_CMD_EVT, NULL);
    }
  }
}

/*******************************************************************************
 *
 * Function         avdt_ccb_snd_suspend_cmd
 *
 * Description      This function is called to send a suspend command to the
 *                  peer.  It verifies that all requested streams are in the
 *                  proper state.  If so, it sends a suspend command.
 *                  Otherwise it calls the callback function for each requested
 *                  stream and sends a suspend confirmation with failure.
 *
 *
 * Returns          void.
 *
 ******************************************************************************/
void avdt_ccb_snd_suspend_cmd(tAVDT_CCB* p_ccb, tAVDT_CCB_EVT* p_data) {
  int i;
  tAVDT_SCB* p_scb;
  tAVDT_MSG avdt_msg;
  uint8_t seid_list[AVDT_NUM_SEPS];

  /* make copy of our seid list */
  memcpy(seid_list, p_data->msg.multi.seid_list, p_data->msg.multi.num_seps);

  /* verify all streams in the right state */
  avdt_msg.hdr.err_param =
      avdt_scb_verify(p_ccb, AVDT_VERIFY_STREAMING, p_data->msg.multi.seid_list,
                      p_data->msg.multi.num_seps, &avdt_msg.hdr.err_code);
  if (avdt_msg.hdr.err_param == 0) {
    /* set peer seid list in messsage */
    avdt_scb_peer_seid_list(&p_data->msg.multi);

    /* send command */
    avdt_msg_send_cmd(p_ccb, seid_list, AVDT_SIG_SUSPEND, &p_data->msg);
  } else {
    /* failed; send ourselves a reject for each stream */
    for (i = 0; i < p_data->msg.multi.num_seps; i++) {
      p_scb = avdt_scb_by_hdl(seid_list[i]);
      if (p_scb != NULL) {
        tAVDT_SCB_EVT avdt_scb_evt;
        avdt_scb_evt.msg.hdr = avdt_msg.hdr;
        avdt_scb_event(p_scb, AVDT_SCB_MSG_SUSPEND_REJ_EVT, &avdt_scb_evt);
      }
    }
  }
}

/*******************************************************************************
 *
 * Function         avdt_ccb_snd_suspend_rsp
 *
 * Description      This function is called to send a suspend response to the
 *                  peer.  It takes the stream information passed in the event
 *                  and sends a suspend response.  Then it sends a suspend event
 *                  to the SCB for each stream.
 *
 *
 * Returns          void.
 *
 ******************************************************************************/
void avdt_ccb_snd_suspend_rsp(tAVDT_CCB* p_ccb, tAVDT_CCB_EVT* p_data) {
  tAVDT_SCB* p_scb;
  int i;

  /* send response message */
  avdt_msg_send_rsp(p_ccb, AVDT_SIG_SUSPEND, &p_data->msg);

  /* send start event to each scb */
  for (i = 0; i < p_data->msg.multi.num_seps; i++) {
    p_scb = avdt_scb_by_hdl(p_data->msg.multi.seid_list[i]);
    if (p_scb != NULL) {
      avdt_scb_event(p_scb, AVDT_SCB_MSG_SUSPEND_CMD_EVT, NULL);
    }
  }
}

/*******************************************************************************
 *
 * Function         avdt_ccb_clear_cmds
 *
 * Description      This function is called when the signaling channel is
 *                  closed to clean up any pending commands.  For each pending
 *                  command in the command queue, it frees the command and
 *                  calls the application callback function indicating failure.
 *                  Certain CCB variables are also initialized.
 *
 *
 * Returns          void.
 *
 ******************************************************************************/
void avdt_ccb_clear_cmds(tAVDT_CCB* p_ccb, UNUSED_ATTR tAVDT_CCB_EVT* p_data) {
  int i;
  tAVDT_SCB* p_scb = &avdt_cb.scb[0];
  uint8_t err_code = AVDT_ERR_CONNECT;

  /* clear the ccb */
  avdt_ccb_clear_ccb(p_ccb);

  /* clear out command queue; this is a little tricky here; we need
  ** to handle the case where there is a command on deck in p_curr_cmd,
  ** plus we need to clear out the queue
  */
  do {
    /* we know p_curr_cmd = NULL after this */
    tAVDT_CCB_EVT avdt_ccb_evt;
    avdt_ccb_evt.err_code = err_code;
    avdt_ccb_cmd_fail(p_ccb, &avdt_ccb_evt);

    /* set up next message */
    p_ccb->p_curr_cmd = (BT_HDR*)fixed_queue_try_dequeue(p_ccb->cmd_q);

  } while (p_ccb->p_curr_cmd != NULL);

  /* send a CC_CLOSE_EVT any active scbs associated with this ccb */
  for (i = 0; i < AVDT_NUM_SEPS; i++, p_scb++) {
    if ((p_scb->allocated) && (p_scb->p_ccb == p_ccb)) {
      avdt_scb_event(p_scb, AVDT_SCB_CC_CLOSE_EVT, NULL);
    }
  }
}

/*******************************************************************************
 *
 * Function         avdt_ccb_cmd_fail
 *
 * Description      This function is called when there is a response timeout.
 *                  The currently pending command is freed and we fake a
 *                  reject message back to ourselves.
 *
 *
 * Returns          void.
 *
 ******************************************************************************/
void avdt_ccb_cmd_fail(tAVDT_CCB* p_ccb, tAVDT_CCB_EVT* p_data) {
  tAVDT_MSG msg;
  uint8_t evt;
  tAVDT_SCB* p_scb;

  if (p_ccb->p_curr_cmd != NULL) {
    /* set up data */
    msg.hdr.err_code = p_data->err_code;
    msg.hdr.err_param = 0;
    msg.hdr.ccb_idx = avdt_ccb_to_idx(p_ccb);

    /* pretend that we received a rej message */
    evt = avdt_msg_rej_2_evt[p_ccb->p_curr_cmd->event - 1];

    if (evt & AVDT_CCB_MKR) {
      tAVDT_CCB_EVT avdt_ccb_evt;
      avdt_ccb_evt.msg = msg;
      avdt_ccb_event(p_ccb, (uint8_t)(evt & ~AVDT_CCB_MKR), &avdt_ccb_evt);
    } else {
      /* we get the scb out of the current cmd */
      p_scb = avdt_scb_by_hdl(*((uint8_t*)(p_ccb->p_curr_cmd + 1)));
      if (p_scb != NULL) {
        tAVDT_SCB_EVT avdt_scb_evt;
        avdt_scb_evt.msg = msg;
        avdt_scb_event(p_scb, evt, &avdt_scb_evt);
      }
    }

    osi_free_and_reset((void**)&p_ccb->p_curr_cmd);
  }
}

/*******************************************************************************
 *
 * Function         avdt_ccb_free_cmd
 *
 * Description      This function is called when a response is received for a
 *                  currently pending command.  The command is freed.
 *
 *
 * Returns          void.
 *
 ******************************************************************************/
void avdt_ccb_free_cmd(tAVDT_CCB* p_ccb, UNUSED_ATTR tAVDT_CCB_EVT* p_data) {
  osi_free_and_reset((void**)&p_ccb->p_curr_cmd);
}

/*******************************************************************************
 *
 * Function         avdt_ccb_cong_state
 *
 * Description      This function is called to set the congestion state for
 *                  the CCB.
 *
 *
 * Returns          void.
 *
 ******************************************************************************/
void avdt_ccb_cong_state(tAVDT_CCB* p_ccb, tAVDT_CCB_EVT* p_data) {
  p_ccb->cong = p_data->llcong;
}

/*******************************************************************************
 *
 * Function         avdt_ccb_ret_cmd
 *
 * Description      This function is called to retransmit the currently
 *                  pending command.  The retransmission count is incremented.
 *                  If the count reaches the maximum number of retransmissions,
 *                  the event is treated as a response timeout.
 *
 *
 * Returns          void.
 *
 ******************************************************************************/
void avdt_ccb_ret_cmd(tAVDT_CCB* p_ccb, tAVDT_CCB_EVT* p_data) {
  p_ccb->ret_count++;
  if (p_ccb->ret_count == AVDT_RET_MAX) {
    /* command failed */
    p_ccb->ret_count = 0;
<<<<<<< HEAD
    tAVDT_CCB_EVT avdt_ccb_evt;
    avdt_ccb_evt.err_code = AVDT_ERR_TIMEOUT;
    avdt_ccb_cmd_fail(p_ccb, &avdt_ccb_evt);

=======
    avdt_ccb_cmd_fail(p_ccb, (tAVDT_CCB_EVT*)&err_code);
    avdt_ccb_do_disconn(p_ccb, p_data);
>>>>>>> 1655adaf
    /* go to next queued command */
  } else {
    /* if command pending and we're not congested and not sending a fragment */
    if ((!p_ccb->cong) && (p_ccb->p_curr_msg == NULL) &&
        (p_ccb->p_curr_cmd != NULL)) {
      /* make copy of message in p_curr_cmd and send it */
      BT_HDR* p_msg = (BT_HDR*)osi_malloc(AVDT_CMD_BUF_SIZE);
      memcpy(p_msg, p_ccb->p_curr_cmd,
             (sizeof(BT_HDR) + p_ccb->p_curr_cmd->offset +
              p_ccb->p_curr_cmd->len));
      avdt_msg_send(p_ccb, p_msg);
    }

    /* restart ret timer */
    alarm_cancel(p_ccb->idle_ccb_timer);
    alarm_cancel(p_ccb->rsp_ccb_timer);
    period_ms_t interval_ms = avdt_cb.rcb.ret_tout * 1000;
    alarm_set_on_mloop(p_ccb->ret_ccb_timer, interval_ms,
                       avdt_ccb_ret_ccb_timer_timeout, p_ccb);
  }
}

/*******************************************************************************
 *
 * Function         avdt_ccb_snd_cmd
 *
 * Description      This function is called the send the next command,
 *                  if any, in the command queue.
 *
 *
 * Returns          void.
 *
 ******************************************************************************/
void avdt_ccb_snd_cmd(tAVDT_CCB* p_ccb, UNUSED_ATTR tAVDT_CCB_EVT* p_data) {
  BT_HDR* p_msg;

  /* do we have commands to send?  send next command;  make sure we're clear;
  ** not congested, not sending fragment, not waiting for response
  */
  if ((!p_ccb->cong) && (p_ccb->p_curr_msg == NULL) &&
      (p_ccb->p_curr_cmd == NULL)) {
    p_msg = (BT_HDR*)fixed_queue_try_dequeue(p_ccb->cmd_q);
    if (p_msg != NULL) {
      /* make a copy of buffer in p_curr_cmd */
      p_ccb->p_curr_cmd = (BT_HDR*)osi_malloc(AVDT_CMD_BUF_SIZE);
      memcpy(p_ccb->p_curr_cmd, p_msg,
             (sizeof(BT_HDR) + p_msg->offset + p_msg->len));
      avdt_msg_send(p_ccb, p_msg);
    }
  }
}

/*******************************************************************************
 *
 * Function         avdt_ccb_snd_msg
 *
 * Description
 *
 *
 * Returns          void.
 *
 ******************************************************************************/
void avdt_ccb_snd_msg(tAVDT_CCB* p_ccb, UNUSED_ATTR tAVDT_CCB_EVT* p_data) {
  BT_HDR* p_msg;

  /* if not congested */
  if (!p_ccb->cong) {
    /* are we sending a fragmented message? continue sending fragment */
    if (p_ccb->p_curr_msg != NULL) {
      avdt_msg_send(p_ccb, NULL);
    }
    /* do we have responses to send?  send them */
    else if (!fixed_queue_is_empty(p_ccb->rsp_q)) {
      while ((p_msg = (BT_HDR*)fixed_queue_try_dequeue(p_ccb->rsp_q)) != NULL) {
        if (avdt_msg_send(p_ccb, p_msg) == true) {
          /* break out if congested */
          break;
        }
      }
    }

    /* do we have commands to send?  send next command */
    avdt_ccb_snd_cmd(p_ccb, NULL);
  }
}

/*******************************************************************************
 *
 * Function         avdt_ccb_set_reconn
 *
 * Description      This function is called to enable a reconnect attempt when
 *                  a channel transitions from closing to idle state.  It sets
 *                  the reconn variable to true.
 *
 *
 * Returns          void.
 *
 ******************************************************************************/
void avdt_ccb_set_reconn(tAVDT_CCB* p_ccb, UNUSED_ATTR tAVDT_CCB_EVT* p_data) {
  p_ccb->reconn = true;
}

/*******************************************************************************
 *
 * Function         avdt_ccb_clr_reconn
 *
 * Description      This function is called to clear the reconn variable.
 *
 *
 * Returns          void.
 *
 ******************************************************************************/
void avdt_ccb_clr_reconn(tAVDT_CCB* p_ccb, UNUSED_ATTR tAVDT_CCB_EVT* p_data) {
  p_ccb->reconn = false;
}

/*******************************************************************************
 *
 * Function         avdt_ccb_chk_reconn
 *
 * Description      This function is called to check if a reconnect attempt
 *                  is enabled.  If enabled, it sends an AVDT_CCB_UL_OPEN_EVT
 *                  to the CCB.  If disabled, the CCB is deallocated.
 *
 *
 * Returns          void.
 *
 ******************************************************************************/
void avdt_ccb_chk_reconn(tAVDT_CCB* p_ccb, UNUSED_ATTR tAVDT_CCB_EVT* p_data) {
  if (p_ccb->reconn) {
    p_ccb->reconn = false;

    /* clear out ccb */
    avdt_ccb_clear_ccb(p_ccb);

    /* clear out current command, if any */
    uint8_t err_code = AVDT_ERR_CONNECT;
    tAVDT_CCB_EVT avdt_ccb_evt;
    avdt_ccb_evt.err_code = err_code;
    avdt_ccb_cmd_fail(p_ccb, &avdt_ccb_evt);

    /* reopen the signaling channel */
    avdt_ccb_event(p_ccb, AVDT_CCB_UL_OPEN_EVT, NULL);
  } else {
    avdt_ccb_ll_closed(p_ccb, NULL);
  }
}

/*******************************************************************************
 *
 * Function         avdt_ccb_chk_timer
 *
 * Description      This function stops the CCB timer if the idle timer is
 *                  running.
 *
 *
 * Returns          void.
 *
 ******************************************************************************/
void avdt_ccb_chk_timer(tAVDT_CCB* p_ccb, UNUSED_ATTR tAVDT_CCB_EVT* p_data) {
  alarm_cancel(p_ccb->idle_ccb_timer);
}

/*******************************************************************************
 *
 * Function         avdt_ccb_set_conn
 *
 * Description      Set CCB variables associated with AVDT_ConnectReq().
 *
 *
 * Returns          void.
 *
 ******************************************************************************/
void avdt_ccb_set_conn(tAVDT_CCB* p_ccb, tAVDT_CCB_EVT* p_data) {
  /* save callback */
  p_ccb->p_conn_cback = p_data->connect.p_cback;

  /* set security level */
  BTM_SetSecurityLevel(true, "", BTM_SEC_SERVICE_AVDTP,
                       p_data->connect.sec_mask, AVDT_PSM, BTM_SEC_PROTO_AVDT,
                       AVDT_CHAN_SIG);
}

/*******************************************************************************
 *
 * Function         avdt_ccb_set_disconn
 *
 * Description      Set CCB variables associated with AVDT_DisconnectReq().
 *
 *
 * Returns          void.
 *
 ******************************************************************************/
void avdt_ccb_set_disconn(tAVDT_CCB* p_ccb, tAVDT_CCB_EVT* p_data) {
  /*
  AVDT_TRACE_EVENT("avdt_ccb_set_disconn:conn:x%x, api:x%x",
      p_ccb->p_conn_cback, p_data->disconnect.p_cback);
      */
  /* save callback */
  if (p_data->disconnect.p_cback)
    p_ccb->p_conn_cback = p_data->disconnect.p_cback;
}

/*******************************************************************************
 *
 * Function         avdt_ccb_do_disconn
 *
 * Description      Do action associated with AVDT_DisconnectReq().
 *
 *
 * Returns          void.
 *
 ******************************************************************************/
void avdt_ccb_do_disconn(tAVDT_CCB* p_ccb, UNUSED_ATTR tAVDT_CCB_EVT* p_data) {
  /* clear any pending commands */
  avdt_ccb_clear_cmds(p_ccb, NULL);

  /* close channel */
  avdt_ccb_chan_close(p_ccb, NULL);
}

/*******************************************************************************
 *
 * Function         avdt_ccb_ll_closed
 *
 * Description      Clear commands from and deallocate CCB.
 *
 *
 * Returns          void.
 *
 ******************************************************************************/
void avdt_ccb_ll_closed(tAVDT_CCB* p_ccb, UNUSED_ATTR tAVDT_CCB_EVT* p_data) {
  tAVDT_CTRL_CBACK* p_cback;
  tAVDT_CTRL avdt_ctrl;

  /* clear any pending commands */
  avdt_ccb_clear_cmds(p_ccb, NULL);

  /* save callback pointer, bd addr */
  p_cback = p_ccb->p_conn_cback;
  if (!p_cback) p_cback = avdt_cb.p_conn_cback;
  RawAddress bd_addr = p_ccb->peer_addr;

  /* dealloc ccb */
  avdt_ccb_dealloc(p_ccb, NULL);

  /* call callback */
  if (p_cback) {
    avdt_ctrl.hdr.err_code = 0;
    (*p_cback)(0, &bd_addr, AVDT_DISCONNECT_IND_EVT, &avdt_ctrl);
  }
}

/*******************************************************************************
 *
 * Function         avdt_ccb_ll_opened
 *
 * Description      Call callback on open.
 *
 *
 * Returns          void.
 *
 ******************************************************************************/
void avdt_ccb_ll_opened(tAVDT_CCB* p_ccb, tAVDT_CCB_EVT* p_data) {
  tAVDT_CTRL avdt_ctrl;

  p_ccb->ll_opened = true;

  if (!p_ccb->p_conn_cback) p_ccb->p_conn_cback = avdt_cb.p_conn_cback;

  /* call callback */
  if (p_ccb->p_conn_cback) {
    avdt_ctrl.hdr.err_code = 0;
    avdt_ctrl.hdr.err_param = p_data->msg.hdr.err_param;
    (*p_ccb->p_conn_cback)(0, &p_ccb->peer_addr, AVDT_CONNECT_IND_EVT,
                           &avdt_ctrl);
  }
}<|MERGE_RESOLUTION|>--- conflicted
+++ resolved
@@ -38,12 +38,8 @@
 #include "btm_api.h"
 #include "btu.h"
 #include "osi/include/osi.h"
-<<<<<<< HEAD
-=======
 #include "a2dp_constants.h"
 #include "device/include/interop.h"
-extern fixed_queue_t* btu_general_alarm_queue;
->>>>>>> 1655adaf
 
 /*******************************************************************************
  *
@@ -155,12 +151,10 @@
   tAVDT_SEP_INFO sep_info[AVDT_NUM_SEPS];
   tAVDT_SCB* p_scb = &avdt_cb.scb[0];
   int i;
-  bt_bdaddr_t remote_bdaddr;
   int num_conn = avdt_scb_get_max_av_client();
   int num_codecs = AVDT_NUM_SEPS / num_conn;
   int effective_num_seps = 0;
 
-  bdcpy(remote_bdaddr.address, p_ccb->peer_addr);
   p_data->msg.discover_rsp.p_sep_info = sep_info;
   p_data->msg.discover_rsp.num_seps = 0;
 
@@ -192,7 +186,7 @@
     if ((p_scb->allocated) && (!p_scb->in_use)) {
        effective_num_seps++;
        if (p_scb->cs.cfg.codec_info[AVDT_CODEC_TYPE_INDEX] == A2DP_MEDIA_CT_AAC &&
-           interop_match_addr(INTEROP_DISABLE_AAC_CODEC, &remote_bdaddr)) {
+           interop_match_addr(INTEROP_DISABLE_AAC_CODEC, &p_ccb->peer_addr)) {
           AVDT_TRACE_EVENT("%s: skipping AAC advertise\n", __func__);
           continue;
       }
@@ -799,15 +793,10 @@
   if (p_ccb->ret_count == AVDT_RET_MAX) {
     /* command failed */
     p_ccb->ret_count = 0;
-<<<<<<< HEAD
     tAVDT_CCB_EVT avdt_ccb_evt;
     avdt_ccb_evt.err_code = AVDT_ERR_TIMEOUT;
     avdt_ccb_cmd_fail(p_ccb, &avdt_ccb_evt);
-
-=======
-    avdt_ccb_cmd_fail(p_ccb, (tAVDT_CCB_EVT*)&err_code);
     avdt_ccb_do_disconn(p_ccb, p_data);
->>>>>>> 1655adaf
     /* go to next queued command */
   } else {
     /* if command pending and we're not congested and not sending a fragment */
