--- conflicted
+++ resolved
@@ -1048,13 +1048,9 @@
  *
  ******************************************************************************/
 void GATT_Deregister(tGATT_IF gatt_if) {
-<<<<<<< HEAD
+  bool is_gatt_connected = false;
   VLOG(1) << __func__ << " gatt_if=" << +gatt_if;
-=======
-  bool is_gatt_connected = false;
-  GATT_TRACE_API("GATT_Deregister gatt_if=%d", gatt_if);
->>>>>>> 1655adaf
-
+  
   tGATT_REG* p_reg = gatt_get_regcb(gatt_if);
   /* Index 0 is GAP and is never deregistered */
   if ((gatt_if == 0) || (p_reg == NULL)) {
@@ -1087,11 +1083,7 @@
       if (gatt_get_ch_state(p_tcb) != GATT_CH_CLOSE) {
         is_gatt_connected = gatt_is_app_holding_link(gatt_if, p_tcb);
         gatt_update_app_use_link_flag(gatt_if, p_tcb, false, true);
-<<<<<<< HEAD
-        if ((gatt_if > SYSTEM_APP_GATT_IF) && p_tcb->app_hold_link.empty())
-=======
-        if (is_gatt_connected && (gatt_if > SYSTEM_APP_GATT_IF) && (!gatt_num_apps_hold_link(p_tcb)))
->>>>>>> 1655adaf
+        if (is_gatt_connected && (gatt_if > SYSTEM_APP_GATT_IF) && p_tcb->app_hold_link.empty())
         {
           /* this will disconnect the link or cancel the pending connect request at lower layer*/
           gatt_disconnect(p_tcb);
