--- conflicted
+++ resolved
@@ -107,14 +107,10 @@
 extern tBTM_STATUS btm_set_packet_types(tACL_CONN* p, uint16_t pkt_types);
 extern void btm_process_clk_off_comp_evt(uint16_t hci_handle,
                                          uint16_t clock_offset);
-<<<<<<< HEAD
-extern void btm_acl_role_changed(uint8_t hci_status, const RawAddress* bd_addr,
-=======
 extern void btm_process_pkt_type_change_evt (uint16_t hci_handle,
                                              uint16_t pkt_type);
 extern void btm_process_soc_logging_evt (uint16_t soc_log_id);
-extern void btm_acl_role_changed(uint8_t hci_status, BD_ADDR bd_addr,
->>>>>>> 1655adaf
+extern void btm_acl_role_changed(uint8_t hci_status, const RawAddress* bd_addr,
                                  uint8_t new_role);
 extern void btm_blacklist_role_change_device(const RawAddress& bd_addr,
                                              uint8_t hci_status);
@@ -217,15 +213,10 @@
 extern tBTM_SEC_DEV_REC* btm_find_dev(const RawAddress& bd_addr);
 extern tBTM_SEC_DEV_REC* btm_find_or_alloc_dev(const RawAddress& bd_addr);
 extern tBTM_SEC_DEV_REC* btm_find_dev_by_handle(uint16_t handle);
-<<<<<<< HEAD
 extern tBTM_BOND_TYPE btm_get_bond_type_dev(const RawAddress& bd_addr);
 extern bool btm_set_bond_type_dev(const RawAddress& bd_addr,
                                   tBTM_BOND_TYPE bond_type);
-=======
-extern tBTM_BOND_TYPE btm_get_bond_type_dev(BD_ADDR bd_addr);
-extern bool btm_set_bond_type_dev(BD_ADDR bd_addr, tBTM_BOND_TYPE bond_type);
-extern bool btm_is_sm4_dev(BD_ADDR bd_addr);
->>>>>>> 1655adaf
+extern bool btm_is_sm4_dev(const RawAddress&  bd_addr);
 
 /* Internal functions provided by btm_sec.cc
  *********************************************
