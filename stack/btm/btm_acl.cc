--- conflicted
+++ resolved
@@ -60,13 +60,10 @@
 static void btm_process_remote_ext_features(tACL_CONN* p_acl_cb,
                                             uint8_t num_read_pages);
 static void btm_enable_link_PL10_adaptive_ctrl(uint16_t handle, bool enable);
-<<<<<<< HEAD
-=======
 #if (BT_IOT_LOGGING_ENABLED == TRUE)
 extern void btm_iot_save_remote_properties(tACL_CONN *p_acl_cb);
 extern void btm_iot_save_remote_versions(tACL_CONN *p_acl_cb);
 #endif
->>>>>>> 929bb646
 
 /* 3 seconds timeout waiting for responses */
 #define BTM_DEV_REPLY_TIMEOUT_MS (3 * 1000)
@@ -2769,15 +2766,6 @@
 static void btm_enable_link_PL10_adaptive_ctrl(uint16_t handle, bool enable) {
   uint8_t param[3] = {0};
   uint8_t *p_param = param;
-<<<<<<< HEAD
-  uint8_t enable_val = enable ? 0x01 : 0;
-
-  BTM_TRACE_DEBUG("%s, handle=%d, enable=%d", __func__, handle, enable);
-
-  UINT16_TO_STREAM(p_param, handle);
-  UINT8_TO_STREAM(p_param, enable_val);
-  BTM_VendorSpecificCommand(HCI_VS_LINK_PL10_ADAPTIVE_CTRL_REQ_OPCODE,
-=======
   uint8_t sub_opcode = enable ? HCI_VS_ENABLE_HPA_CONTROL_FOR_CONN_HANDLE :
                                 HCI_VS_DISABLE_HPA_CONTROL_FOR_CONN_HANDLE;
 
@@ -2786,7 +2774,6 @@
   UINT8_TO_STREAM(p_param, sub_opcode);
   UINT16_TO_STREAM(p_param, handle);
   BTM_VendorSpecificCommand(HCI_VS_LINK_POWER_CTRL_REQ_OPCODE,
->>>>>>> 929bb646
       p_param - param, param, NULL);
 }
 
