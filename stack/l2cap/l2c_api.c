--- conflicted
+++ resolved
@@ -1430,24 +1430,16 @@
     if ( (fixed_cid < L2CAP_FIRST_FIXED_CHNL) || (fixed_cid > L2CAP_LAST_FIXED_CHNL)
      ||  (l2cb.fixed_reg[fixed_cid - L2CAP_FIRST_FIXED_CHNL].pL2CA_FixedData_Cb == NULL) )
     {
-<<<<<<< HEAD
-        L2CAP_TRACE_ERROR1 ("L2CA_SendFixedChnlData()  Invalid CID: 0x%04x", fixed_cid);
+        L2CAP_TRACE_ERROR ("L2CA_SendFixedChnlData()  Invalid CID: 0x%04x", fixed_cid);
         GKI_freebuf (p_buf);
-=======
-        L2CAP_TRACE_ERROR ("L2CA_SendFixedChnlData()  Invalid CID: 0x%04x", fixed_cid);
->>>>>>> a51c9d9d
         return (L2CAP_DW_FAILED);
     }
 
     /* Fail if BT is not yet up */
     if (!BTM_IsDeviceUp())
     {
-<<<<<<< HEAD
-        L2CAP_TRACE_WARNING1 ("L2CA_SendFixedChnlData(0x%04x) - BTU not ready", fixed_cid);
+        L2CAP_TRACE_WARNING ("L2CA_SendFixedChnlData(0x%04x) - BTU not ready", fixed_cid);
         GKI_freebuf (p_buf);
-=======
-        L2CAP_TRACE_WARNING ("L2CA_SendFixedChnlData(0x%04x) - BTU not ready", fixed_cid);
->>>>>>> a51c9d9d
         return (L2CAP_DW_FAILED);
     }
 
@@ -1456,23 +1448,15 @@
         /* if link is disconnecting, also report data sending failure */
         p_lcb->link_state == LST_DISCONNECTING)
     {
-<<<<<<< HEAD
-        L2CAP_TRACE_WARNING1 ("L2CA_SendFixedChnlData(0x%04x) - no LCB", fixed_cid);
+        L2CAP_TRACE_WARNING ("L2CA_SendFixedChnlData(0x%04x) - no LCB", fixed_cid);
         GKI_freebuf (p_buf);
-=======
-        L2CAP_TRACE_WARNING ("L2CA_SendFixedChnlData(0x%04x) - no LCB", fixed_cid);
->>>>>>> a51c9d9d
         return (L2CAP_DW_FAILED);
     }
 
     if ((p_lcb->peer_chnl_mask[0] & (1 << fixed_cid)) == 0)
     {
-<<<<<<< HEAD
-        L2CAP_TRACE_WARNING1 ("L2CA_SendFixedChnlData() - peer does not support fixed chnl: 0x%04x", fixed_cid);
+        L2CAP_TRACE_WARNING ("L2CA_SendFixedChnlData() - peer does not support fixed chnl: 0x%04x", fixed_cid);
         GKI_freebuf (p_buf);
-=======
-        L2CAP_TRACE_WARNING ("L2CA_SendFixedChnlData() - peer does not support fixed chnl: 0x%04x", fixed_cid);
->>>>>>> a51c9d9d
         return (L2CAP_DW_FAILED);
     }
 
@@ -1483,12 +1467,8 @@
     {
         if (!l2cu_initialize_fixed_ccb (p_lcb, fixed_cid, &l2cb.fixed_reg[fixed_cid - L2CAP_FIRST_FIXED_CHNL].fixed_chnl_opts))
         {
-<<<<<<< HEAD
-            L2CAP_TRACE_WARNING1 ("L2CA_SendFixedChnlData() - no CCB for chnl: 0x%4x", fixed_cid);
+            L2CAP_TRACE_WARNING ("L2CA_SendFixedChnlData() - no CCB for chnl: 0x%4x", fixed_cid);
             GKI_freebuf (p_buf);
-=======
-            L2CAP_TRACE_WARNING ("L2CA_SendFixedChnlData() - no CCB for chnl: 0x%4x", fixed_cid);
->>>>>>> a51c9d9d
             return (L2CAP_DW_FAILED);
         }
     }
@@ -1496,7 +1476,7 @@
     /* If already congested, do not accept any more packets */
     if (p_lcb->p_fixed_ccbs[fixed_cid - L2CAP_FIRST_FIXED_CHNL]->cong_sent)
     {
-        L2CAP_TRACE_ERROR3 ("L2CAP - CID: 0x%04x cannot send, already congested \
+        L2CAP_TRACE_ERROR ("L2CAP - CID: 0x%04x cannot send, already congested \
             xmit_hold_q.count: %u buff_quota: %u", fixed_cid,
             p_lcb->p_fixed_ccbs[fixed_cid - L2CAP_FIRST_FIXED_CHNL]->xmit_hold_q.count,
             p_lcb->p_fixed_ccbs[fixed_cid - L2CAP_FIRST_FIXED_CHNL]->buff_quota);
