/******************************************************************************
 *
 *  Copyright (C) 1999-2012 Broadcom Corporation
 *
 *  Licensed under the Apache License, Version 2.0 (the "License");
 *  you may not use this file except in compliance with the License.
 *  You may obtain a copy of the License at:
 *
 *  http://www.apache.org/licenses/LICENSE-2.0
 *
 *  Unless required by applicable law or agreed to in writing, software
 *  distributed under the License is distributed on an "AS IS" BASIS,
 *  WITHOUT WARRANTIES OR CONDITIONS OF ANY KIND, either express or implied.
 *  See the License for the specific language governing permissions and
 *  limitations under the License.
 *
 ******************************************************************************/

/******************************************************************************
 *
 *  this file contains the functions relating to link management. A "link"
 *  is a connection between this device and another device. Only ACL links
 *  are managed.
 *
 ******************************************************************************/

#include <base/logging.h>
#include <stdio.h>
#include <stdlib.h>
#include <string.h>

#include "bt_common.h"
#include "bt_types.h"
#include "bt_utils.h"
#include "btm_api.h"
#include "btm_int.h"
#include "btu.h"
#include "device/include/controller.h"
#include "hcimsgs.h"
#include "l2c_api.h"
#include "l2c_int.h"
#include "l2cdefs.h"
#include "osi/include/osi.h"
#include "device/include/interop_config.h"

static bool l2c_link_send_to_lower(tL2C_LCB* p_lcb, BT_HDR* p_buf,
                                   tL2C_TX_COMPLETE_CB_INFO* p_cbi);

#define HI_PRI_LINK_QUOTA 2 //Mininum ACL buffer quota for high priority link
/*******************************************************************************
 *
 * Function         l2c_link_hci_conn_req
 *
 * Description      This function is called when an HCI Connection Request
 *                  event is received.
 *
 * Returns          true, if accept conn
 *
 ******************************************************************************/
bool l2c_link_hci_conn_req(const RawAddress& bd_addr) {
  tL2C_LCB* p_lcb;
  tL2C_LCB* p_lcb_cur;
  int xx;
  bool no_links;

  /* See if we have a link control block for the remote device */
  p_lcb = l2cu_find_lcb_by_bd_addr(bd_addr, BT_TRANSPORT_BR_EDR);

  /* If we don't have one, create one and accept the connection. */
  if (!p_lcb) {
    p_lcb = l2cu_allocate_lcb(bd_addr, false, BT_TRANSPORT_BR_EDR);
    if (!p_lcb) {
      btsnd_hcic_reject_conn(bd_addr, HCI_ERR_HOST_REJECT_RESOURCES);
      btm_remove_acl(bd_addr, BT_TRANSPORT_BR_EDR);
      btm_acl_removed(bd_addr, BT_TRANSPORT_BR_EDR);
      L2CAP_TRACE_ERROR("L2CAP failed to allocate LCB");
      return false;
    }

    no_links = true;

    /* If we already have connection, accept as a master */
    for (xx = 0, p_lcb_cur = &l2cb.lcb_pool[0]; xx < MAX_L2CAP_LINKS;
         xx++, p_lcb_cur++) {
      if (p_lcb_cur == p_lcb) continue;

      if (p_lcb_cur->in_use) {
        no_links = false;
        p_lcb->link_role = HCI_ROLE_MASTER;
        break;
      }
    }

<<<<<<< HEAD
    if (no_links) {
      if (!btm_dev_support_switch(bd_addr))
        p_lcb->link_role = HCI_ROLE_SLAVE;
      else
        p_lcb->link_role = l2cu_get_conn_role(p_lcb);
    }
    if ((p_lcb->link_role == BTM_ROLE_MASTER)&&(interop_database_match_addr(INTEROP_DISABLE_ROLE_SWITCH, &bd_addr))) {
=======
    if (no_links)
      p_lcb->link_role = L2CAP_DESIRED_LINK_ROLE;

    bdcpy(remote_bdaddr.address, bd_addr);
    if ((p_lcb->link_role == BTM_ROLE_MASTER) &&
        (interop_database_match_addr(INTEROP_DISABLE_ROLE_SWITCH, (bt_bdaddr_t *)&remote_bdaddr))) {
>>>>>>> 1655adaf
      p_lcb->link_role = BTM_ROLE_SLAVE;
    }

    L2CAP_TRACE_WARNING ("l2c_link_hci_conn_req:set link_role= %d",p_lcb->link_role);

    /* Tell the other side we accept the connection */
    btsnd_hcic_accept_conn(bd_addr, p_lcb->link_role);

    p_lcb->link_state = LST_CONNECTING;

    /* Start a timer waiting for connect complete */
    alarm_set_on_mloop(p_lcb->l2c_lcb_timer, L2CAP_LINK_CONNECT_TIMEOUT_MS,
                       l2c_lcb_timer_timeout, p_lcb);
    return (true);
  }

  /* We already had a link control block to the guy. Check what state it is in
   */
  if ((p_lcb->link_state == LST_CONNECTING) ||
      (p_lcb->link_state == LST_CONNECT_HOLDING)) {
    /* Connection collision. Accept the connection anyways. */

    if (!btm_dev_support_switch(bd_addr))
      p_lcb->link_role = HCI_ROLE_SLAVE;
    else
      p_lcb->link_role = l2cu_get_conn_role(p_lcb);

    btsnd_hcic_accept_conn(bd_addr, p_lcb->link_role);

    p_lcb->link_state = LST_CONNECTING;
    return (true);
  } else if (p_lcb->link_state == LST_DISCONNECTING) {
    /* In disconnecting state, reject the connection. */
    btsnd_hcic_reject_conn(bd_addr, HCI_ERR_HOST_REJECT_DEVICE);
  } else {
    L2CAP_TRACE_ERROR(
        "L2CAP got conn_req while connected (state:%d). Reject it",
        p_lcb->link_state);
    /* Reject the connection with ACL Connection Already exist reason */
    btsnd_hcic_reject_conn(bd_addr, HCI_ERR_CONNECTION_EXISTS);
  }
  return (false);
}

/*******************************************************************************
 *
 * Function         l2c_link_hci_conn_comp
 *
 * Description      This function is called when an HCI Connection Complete
 *                  event is received.
 *
 * Returns          void
 *
 ******************************************************************************/
bool l2c_link_hci_conn_comp(uint8_t status, uint16_t handle,
                            const RawAddress& p_bda) {
  tL2C_CONN_INFO ci;
  tL2C_LCB* p_lcb;
  tL2C_CCB* p_ccb;
  tBTM_SEC_DEV_REC* p_dev_info = NULL;

  btm_acl_update_busy_level(BTM_BLI_PAGE_DONE_EVT);

  /* Save the parameters */
  ci.status = status;
  ci.bd_addr = p_bda;

  /* See if we have a link control block for the remote device */
  p_lcb = l2cu_find_lcb_by_bd_addr(ci.bd_addr, BT_TRANSPORT_BR_EDR);

  /* If we don't have one, this is an error */
  if (!p_lcb) {
    L2CAP_TRACE_WARNING("L2CAP got conn_comp for unknown BD_ADDR");
    return (false);
  }

  if (p_lcb->link_state != LST_CONNECTING) {
    L2CAP_TRACE_ERROR("L2CAP got conn_comp in bad state: %d  status: 0x%d",
                      p_lcb->link_state, status);

    if (status != HCI_SUCCESS) l2c_link_hci_disc_comp(p_lcb->handle, status);

    return (false);
  }

  /* Save the handle */
  p_lcb->handle = handle;

  if (ci.status == HCI_SUCCESS) {
    /* Connected OK. Change state to connected */
    p_lcb->link_state = LST_CONNECTED;

    /* Get the peer information if the l2cap flow-control/rtrans is supported */
    l2cu_send_peer_info_req(p_lcb, L2CAP_EXTENDED_FEATURES_INFO_TYPE);

    /* Tell BTM Acl management about the link */
    p_dev_info = btm_find_dev(p_bda);
    if (p_dev_info != NULL)
      btm_acl_created(ci.bd_addr, p_dev_info->dev_class,
                      p_dev_info->sec_bd_name, handle, p_lcb->link_role,
                      BT_TRANSPORT_BR_EDR);
    else
      btm_acl_created(ci.bd_addr, NULL, NULL, handle, p_lcb->link_role,
                      BT_TRANSPORT_BR_EDR);

    BTM_SetLinkSuperTout(ci.bd_addr, btm_cb.btm_def_link_super_tout);

    /* If dedicated bonding do not process any further */
    if (p_lcb->is_bonding) {
      if (l2cu_start_post_bond_timer(handle)) return (true);
    }

    /* Update the timeouts in the hold queue */
    l2c_process_held_packets(false);

    alarm_cancel(p_lcb->l2c_lcb_timer);

    /* For all channels, send the event through their FSMs */
    for (p_ccb = p_lcb->ccb_queue.p_first_ccb; p_ccb;
         p_ccb = p_ccb->p_next_ccb) {
      l2c_csm_execute(p_ccb, L2CEVT_LP_CONNECT_CFM, &ci);
    }

    if (p_lcb->p_echo_rsp_cb) {
      l2cu_send_peer_echo_req(p_lcb, NULL, 0);
      alarm_set_on_mloop(p_lcb->l2c_lcb_timer, L2CAP_ECHO_RSP_TIMEOUT_MS,
                         l2c_lcb_timer_timeout, p_lcb);
    } else if (!p_lcb->ccb_queue.p_first_ccb) {
      period_ms_t timeout_ms = L2CAP_LINK_STARTUP_TOUT * 1000;
      alarm_set_on_mloop(p_lcb->l2c_lcb_timer, timeout_ms,
                         l2c_lcb_timer_timeout, p_lcb);
    }
  }
  /* Max number of acl connections.                          */
  /* If there's an lcb disconnecting set this one to holding */
  else if ((ci.status == HCI_ERR_MAX_NUM_OF_CONNECTIONS) &&
           l2cu_lcb_disconnecting()) {
    p_lcb->link_state = LST_CONNECT_HOLDING;
    p_lcb->handle = HCI_INVALID_HANDLE;
  } else {
    /* Just in case app decides to try again in the callback context */
    p_lcb->link_state = LST_DISCONNECTING;

    /* Connection failed. For all channels, send the event through */
    /* their FSMs. The CCBs should remove themselves from the LCB  */
    for (p_ccb = p_lcb->ccb_queue.p_first_ccb; p_ccb;) {
      tL2C_CCB* pn = p_ccb->p_next_ccb;

      l2c_csm_execute(p_ccb, L2CEVT_LP_CONNECT_CFM_NEG, &ci);

      p_ccb = pn;
    }

    p_lcb->disc_reason = status;
    /* Release the LCB */
    if (p_lcb->ccb_queue.p_first_ccb == NULL)
      l2cu_release_lcb(p_lcb);
    else /* there are any CCBs remaining */
    {
      if ((ci.status == HCI_ERR_CONNECTION_EXISTS)||(ci.status == HCI_ERR_CONTROLLER_BUSY)) {
        /* we are in collision situation, wait for connecttion request from
         * controller */
        p_lcb->link_state = LST_CONNECTING;
      } else {
        l2cu_create_conn(p_lcb, BT_TRANSPORT_BR_EDR);
      }
    }
  }
  return (true);
}

/*******************************************************************************
 *
 * Function         l2c_link_sec_comp
 *
 * Description      This function is called when required security procedures
 *                  are completed.
 *
 * Returns          void
 *
 ******************************************************************************/
void l2c_link_sec_comp(const RawAddress* p_bda,
                       UNUSED_ATTR tBT_TRANSPORT transport, void* p_ref_data,
                       uint8_t status) {
  l2c_link_sec_comp2(*p_bda, transport, p_ref_data, status);
}

void l2c_link_sec_comp2(const RawAddress& p_bda,
                        UNUSED_ATTR tBT_TRANSPORT transport, void* p_ref_data,
                        uint8_t status) {
  tL2C_CONN_INFO ci;
  tL2C_LCB* p_lcb;
  tL2C_CCB* p_ccb;
  tL2C_CCB* p_next_ccb;
  uint8_t event;

  L2CAP_TRACE_DEBUG("l2c_link_sec_comp: %d, 0x%x", status, p_ref_data);

  if (status == BTM_SUCCESS_NO_SECURITY) status = BTM_SUCCESS;

  /* Save the parameters */
  ci.status = status;
  ci.bd_addr = p_bda;

  p_lcb = l2cu_find_lcb_by_bd_addr(p_bda, transport);

  /* If we don't have one, this is an error */
  if (!p_lcb) {
    L2CAP_TRACE_WARNING("L2CAP got sec_comp for unknown BD_ADDR");
    return;
  }

  /* Match p_ccb with p_ref_data returned by sec manager */
  for (p_ccb = p_lcb->ccb_queue.p_first_ccb; p_ccb; p_ccb = p_next_ccb) {
    p_next_ccb = p_ccb->p_next_ccb;

    if (p_ccb == p_ref_data) {
      switch (status) {
        case BTM_SUCCESS:
          event = L2CEVT_SEC_COMP;
          break;

        case BTM_DELAY_CHECK:
          /* start a timer - encryption change not received before L2CAP connect
           * req */
          alarm_set_on_mloop(p_ccb->l2c_ccb_timer,
                             L2CAP_DELAY_CHECK_SM4_TIMEOUT_MS,
                             l2c_ccb_timer_timeout, p_ccb);
          return;

        default:
          event = L2CEVT_SEC_COMP_NEG;
      }
      l2c_csm_execute(p_ccb, event, &ci);
      break;
    }
  }
}

/*******************************************************************************
 *
 * Function         l2c_link_hci_disc_comp
 *
 * Description      This function is called when an HCI Disconnect Complete
 *                  event is received.
 *
 * Returns          true if the link is known about, else false
 *
 ******************************************************************************/
bool l2c_link_hci_disc_comp(uint16_t handle, uint8_t reason) {
  tL2C_LCB* p_lcb;
  tL2C_CCB* p_ccb;
  bool status = true;
  bool lcb_is_free = true;
  tBT_TRANSPORT transport = BT_TRANSPORT_BR_EDR;

  /* See if we have a link control block for the connection */
  p_lcb = l2cu_find_lcb_by_handle(handle);

  /* If we don't have one, maybe an SCO link. Send to MM */
  if (!p_lcb) {
    status = false;
  } else {
    /* There can be a case when we rejected PIN code authentication */
    /* otherwise save a new reason */
    if (btm_cb.acl_disc_reason != HCI_ERR_HOST_REJECT_SECURITY)
      btm_cb.acl_disc_reason = reason;

    p_lcb->disc_reason = btm_cb.acl_disc_reason;

    /* Just in case app decides to try again in the callback context */
    p_lcb->link_state = LST_DISCONNECTING;

    /* Check for BLE and handle that differently */
    if (p_lcb->transport == BT_TRANSPORT_LE)
      btm_ble_update_link_topology_mask(p_lcb->link_role, false);
    /* Link is disconnected. For all channels, send the event through */
    /* their FSMs. The CCBs should remove themselves from the LCB     */
    for (p_ccb = p_lcb->ccb_queue.p_first_ccb; p_ccb;) {
      tL2C_CCB* pn = p_ccb->p_next_ccb;

      /* Keep connect pending control block (if exists)
       * Possible Race condition when a reconnect occurs
       * on the channel during a disconnect of link. This
       * ccb will be automatically retried after link disconnect
       * arrives
       */
      if (p_ccb != p_lcb->p_pending_ccb) {
        l2c_csm_execute(p_ccb, L2CEVT_LP_DISCONNECT_IND, &reason);
      }
      p_ccb = pn;
    }

#if (BTM_SCO_INCLUDED == TRUE)
    if (p_lcb->transport == BT_TRANSPORT_BR_EDR)
      /* Tell SCO management to drop any SCOs on this ACL */
      btm_sco_acl_removed(&p_lcb->remote_bd_addr);
#endif

    /* If waiting for disconnect and reconnect is pending start the reconnect
       now
       race condition where layer above issued connect request on link that was
       disconnecting
     */
    if (p_lcb->ccb_queue.p_first_ccb != NULL || p_lcb->p_pending_ccb) {
      L2CAP_TRACE_DEBUG(
          "l2c_link_hci_disc_comp: Restarting pending ACL request");
      transport = p_lcb->transport;
      /* for LE link, always drop and re-open to ensure to get LE remote feature
       */
      if (p_lcb->transport == BT_TRANSPORT_LE) {
        l2cb.is_ble_connecting = false;
        btm_acl_removed(p_lcb->remote_bd_addr, p_lcb->transport);
        /* Release any held buffers */
        BT_HDR* p_buf;
        while (!list_is_empty(p_lcb->link_xmit_data_q)) {
          p_buf = static_cast<BT_HDR*>(list_front(p_lcb->link_xmit_data_q));
          list_remove(p_lcb->link_xmit_data_q, p_buf);
          osi_free(p_buf);
        }
      } else {
#if (L2CAP_NUM_FIXED_CHNLS > 0)
        /* If we are going to re-use the LCB without dropping it, release all
        fixed channels
        here */
        int xx;
        for (xx = 0; xx < L2CAP_NUM_FIXED_CHNLS; xx++) {
          if (p_lcb->p_fixed_ccbs[xx] &&
              p_lcb->p_fixed_ccbs[xx] != p_lcb->p_pending_ccb) {
            (*l2cb.fixed_reg[xx].pL2CA_FixedConn_Cb)(
                xx + L2CAP_FIRST_FIXED_CHNL, p_lcb->remote_bd_addr, false,
                p_lcb->disc_reason, p_lcb->transport);
            if (p_lcb->p_fixed_ccbs[xx] == NULL) {
              L2CAP_TRACE_ERROR(
                  "%s: unexpected p_fixed_ccbs[%d] is NULL remote_bd_addr = %s "
                  "p_lcb = %p in_use = %d link_state = %d handle = %d "
                  "link_role = %d is_bonding = %d disc_reason = %d transport = "
                  "%d",
                  __func__, xx, p_lcb->remote_bd_addr.ToString().c_str(), p_lcb,
                  p_lcb->in_use, p_lcb->link_state, p_lcb->handle,
                  p_lcb->link_role, p_lcb->is_bonding, p_lcb->disc_reason,
                  p_lcb->transport);
            }
            CHECK(p_lcb->p_fixed_ccbs[xx] != NULL);
            l2cu_release_ccb(p_lcb->p_fixed_ccbs[xx]);

            p_lcb->p_fixed_ccbs[xx] = NULL;
          }
        }
#endif
      }
      if (p_lcb->transport == BT_TRANSPORT_BR_EDR) {
        if (p_lcb->sent_not_acked > 0) {
          l2cb.controller_xmit_window += p_lcb->sent_not_acked;
          if (l2cb.controller_xmit_window > l2cb.num_lm_acl_bufs) {
            l2cb.controller_xmit_window = l2cb.num_lm_acl_bufs;
          }
          p_lcb->sent_not_acked = 0;
        }
        p_lcb->partial_segment_being_sent = FALSE;

        /* Stop the link connect timer if sent */
        if (p_lcb->w4_info_rsp) {
          alarm_cancel(p_lcb->l2c_lcb_timer);
          p_lcb->w4_info_rsp = FALSE;
        }

        btm_acl_removed(p_lcb->remote_bd_addr, BT_TRANSPORT_BR_EDR);
     }
      if (l2cu_create_conn(p_lcb, transport))
        lcb_is_free = false; /* still using this lcb */
    }

    p_lcb->p_pending_ccb = NULL;

    /* Release the LCB */
    if (lcb_is_free) l2cu_release_lcb(p_lcb);
  }

  /* Now that we have a free acl connection, see if any lcbs are pending */
  if (lcb_is_free &&
      ((p_lcb = l2cu_find_lcb_by_state(LST_CONNECT_HOLDING)) != NULL)) {
    /* we found one-- create a connection */
    l2cu_create_conn(p_lcb, BT_TRANSPORT_BR_EDR);
  }

  return status;
}

/*******************************************************************************
 *
 * Function         l2c_link_hci_qos_violation
 *
 * Description      This function is called when an HCI QOS Violation
 *                  event is received.
 *
 * Returns          true if the link is known about, else false
 *
 ******************************************************************************/
bool l2c_link_hci_qos_violation(uint16_t handle) {
  tL2C_LCB* p_lcb;
  tL2C_CCB* p_ccb;

  /* See if we have a link control block for the connection */
  p_lcb = l2cu_find_lcb_by_handle(handle);

  /* If we don't have one, maybe an SCO link. */
  if (!p_lcb) return (false);

  /* For all channels, tell the upper layer about it */
  for (p_ccb = p_lcb->ccb_queue.p_first_ccb; p_ccb; p_ccb = p_ccb->p_next_ccb) {
    if (p_ccb->p_rcb->api.pL2CA_QoSViolationInd_Cb)
      l2c_csm_execute(p_ccb, L2CEVT_LP_QOS_VIOLATION_IND, NULL);
  }

  return (true);
}

/*******************************************************************************
 *
 * Function         l2c_link_timeout
 *
 * Description      This function is called when a link timer expires
 *
 * Returns          void
 *
 ******************************************************************************/
void l2c_link_timeout(tL2C_LCB* p_lcb) {
  tL2C_CCB* p_ccb;
  tBTM_STATUS rc;

  L2CAP_TRACE_EVENT(
      "L2CAP - l2c_link_timeout() link state %d first CCB %p is_bonding:%d",
      p_lcb->link_state, p_lcb->ccb_queue.p_first_ccb, p_lcb->is_bonding);

  /* If link was connecting or disconnecting, clear all channels and drop the
   * LCB */
  if ((p_lcb->link_state == LST_CONNECTING_WAIT_SWITCH) ||
      (p_lcb->link_state == LST_CONNECTING) ||
      (p_lcb->link_state == LST_CONNECT_HOLDING) ||
      (p_lcb->link_state == LST_DISCONNECTING)) {
    p_lcb->p_pending_ccb = NULL;

    /* For all channels, send a disconnect indication event through */
    /* their FSMs. The CCBs should remove themselves from the LCB   */
    for (p_ccb = p_lcb->ccb_queue.p_first_ccb; p_ccb;) {
      tL2C_CCB* pn = p_ccb->p_next_ccb;

      l2c_csm_execute(p_ccb, L2CEVT_LP_DISCONNECT_IND, NULL);

      p_ccb = pn;
    }
    if (p_lcb->link_state == LST_CONNECTING && l2cb.is_ble_connecting == true) {
      L2CA_CancelBleConnectReq(l2cb.ble_connecting_bda);
    }
    /* Release the LCB */
    l2cu_release_lcb(p_lcb);
  }

  /* If link is connected, check for inactivity timeout */
  if (p_lcb->link_state == LST_CONNECTED) {
    /* Check for ping outstanding */
    if (p_lcb->p_echo_rsp_cb) {
      tL2CA_ECHO_RSP_CB* p_cb = p_lcb->p_echo_rsp_cb;

      /* Zero out the callback in case app immediately calls us again */
      p_lcb->p_echo_rsp_cb = NULL;

      (*p_cb)(L2CAP_PING_RESULT_NO_RESP);

      L2CAP_TRACE_WARNING("L2CAP - ping timeout");

      /* For all channels, send a disconnect indication event through */
      /* their FSMs. The CCBs should remove themselves from the LCB   */
      for (p_ccb = p_lcb->ccb_queue.p_first_ccb; p_ccb;) {
        tL2C_CCB* pn = p_ccb->p_next_ccb;

        l2c_csm_execute(p_ccb, L2CEVT_LP_DISCONNECT_IND, NULL);

        p_ccb = pn;
      }
    }

    /* If no channels in use, drop the link. */
    if (!p_lcb->ccb_queue.p_first_ccb) {
      period_ms_t timeout_ms;
      bool start_timeout = true;

      rc = btm_sec_disconnect(p_lcb->handle, HCI_ERR_PEER_USER);

      if (rc == BTM_CMD_STORED) {
        /* Security Manager will take care of disconnecting, state will be
         * updated at that time */
        start_timeout = false;
      } else if (rc == BTM_CMD_STARTED) {
        p_lcb->link_state = LST_DISCONNECTING;
        timeout_ms = L2CAP_LINK_DISCONNECT_TIMEOUT_MS;
      } else if (rc == BTM_SUCCESS) {
        l2cu_process_fixed_disc_cback(p_lcb);
        /* BTM SEC will make sure that link is release (probably after pairing
         * is done) */
        p_lcb->link_state = LST_DISCONNECTING;
        start_timeout = false;
      } else if (rc == BTM_BUSY) {
        /* BTM is still executing security process. Let lcb stay as connected */
        start_timeout = false;
      } else if (p_lcb->is_bonding) {
        btsnd_hcic_disconnect(p_lcb->handle, HCI_ERR_PEER_USER);
        l2cu_process_fixed_disc_cback(p_lcb);
        p_lcb->link_state = LST_DISCONNECTING;
        timeout_ms = L2CAP_LINK_DISCONNECT_TIMEOUT_MS;
      } else {
        /* probably no buffer to send disconnect */
        timeout_ms = BT_1SEC_TIMEOUT_MS;
      }

      if (start_timeout) {
        alarm_set_on_mloop(p_lcb->l2c_lcb_timer, timeout_ms,
                           l2c_lcb_timer_timeout, p_lcb);
      }
    } else {
      /* Check in case we were flow controlled */
      l2c_link_check_send_pkts(p_lcb, NULL, NULL);
    }
  }
}

/*******************************************************************************
 *
 * Function         l2c_info_resp_timer_timeout
 *
 * Description      This function is called when an info request times out
 *
 * Returns          void
 *
 ******************************************************************************/
void l2c_info_resp_timer_timeout(void* data) {
  tL2C_LCB* p_lcb = (tL2C_LCB*)data;
  tL2C_CCB* p_ccb;
  tL2C_CONN_INFO ci;

  /* If we timed out waiting for info response, just continue using basic if
   * allowed */
  if (p_lcb->w4_info_rsp) {
    /* If waiting for security complete, restart the info response timer */
    for (p_ccb = p_lcb->ccb_queue.p_first_ccb; p_ccb;
         p_ccb = p_ccb->p_next_ccb) {
      if ((p_ccb->chnl_state == CST_ORIG_W4_SEC_COMP) ||
          (p_ccb->chnl_state == CST_TERM_W4_SEC_COMP)) {
        alarm_set_on_mloop(p_lcb->info_resp_timer,
                           L2CAP_WAIT_INFO_RSP_TIMEOUT_MS,
                           l2c_info_resp_timer_timeout, p_lcb);
        return;
      }
    }

    p_lcb->w4_info_rsp = false;

    /* If link is in process of being brought up */
    if ((p_lcb->link_state != LST_DISCONNECTED) &&
        (p_lcb->link_state != LST_DISCONNECTING)) {
      /* Notify active channels that peer info is finished */
      if (p_lcb->ccb_queue.p_first_ccb) {
        ci.status = HCI_SUCCESS;
        ci.bd_addr = p_lcb->remote_bd_addr;

        for (p_ccb = p_lcb->ccb_queue.p_first_ccb; p_ccb;
             p_ccb = p_ccb->p_next_ccb) {
          l2c_csm_execute(p_ccb, L2CEVT_L2CAP_INFO_RSP, &ci);
        }
      }
    }
  }
}

/*******************************************************************************
 *
 * Function         l2c_link_adjust_allocation
 *
 * Description      This function is called when a link is created or removed
 *                  to calculate the amount of packets each link may send to
 *                  the HCI without an ack coming back.
 *
 *                  Currently, this is a simple allocation, dividing the
 *                  number of Controller Packets by the number of links. In
 *                  the future, QOS configuration should be examined.
 *
 * Returns          void
 *
 ******************************************************************************/
void l2c_link_adjust_allocation(void) {
  uint16_t qq, yy, qq_remainder;
  tL2C_LCB* p_lcb;
  uint16_t hi_quota, low_quota;
  uint16_t num_lowpri_links = 0;
  uint16_t num_hipri_links = 0;
  uint16_t controller_xmit_quota = l2cb.num_lm_acl_bufs;
  uint16_t high_pri_link_quota = L2CAP_HIGH_PRI_MIN_XMIT_QUOTA_A;

  /* If no links active, reset buffer quotas and controller buffers */
  if (l2cb.num_links_active == 0) {
    l2cb.controller_xmit_window = l2cb.num_lm_acl_bufs;
    l2cb.round_robin_quota = l2cb.round_robin_unacked = 0;
    return;
  }

  /* First, count the links */
  for (yy = 0, p_lcb = &l2cb.lcb_pool[0]; yy < MAX_L2CAP_LINKS; yy++, p_lcb++) {
    if (p_lcb->in_use) {
      if (p_lcb->acl_priority == L2CAP_PRIORITY_HIGH)
        num_hipri_links++;
      else
        num_lowpri_links++;
    }
  }

  /* now adjust high priority link quota */
  low_quota = num_lowpri_links ? 1 : 0;
  while ((num_hipri_links * high_pri_link_quota + low_quota) >
         controller_xmit_quota)
    high_pri_link_quota--;

    /*Adjust high pri link with min 3 buffers*/
  if (num_hipri_links > 0) {
    if (high_pri_link_quota < HI_PRI_LINK_QUOTA) {
      high_pri_link_quota  = HI_PRI_LINK_QUOTA;
    }
  }
  /* Work out the xmit quota and buffer quota high and low priorities */
  hi_quota = num_hipri_links * high_pri_link_quota;
  low_quota =
      (hi_quota < controller_xmit_quota) ? controller_xmit_quota - hi_quota : 1;

  /* Work out and save the HCI xmit quota for each low priority link */

  /* If each low priority link cannot have at least one buffer */
  if (num_lowpri_links > low_quota) {
    l2cb.round_robin_quota = low_quota;
    qq = qq_remainder = 1;
  }
  /* If each low priority link can have at least one buffer */
  else if (num_lowpri_links > 0) {
    l2cb.round_robin_quota = 0;
    l2cb.round_robin_unacked = 0;
    qq = low_quota / num_lowpri_links;
    qq_remainder = low_quota % num_lowpri_links;
  }
  /* If no low priority link */
  else {
    l2cb.round_robin_quota = 0;
    l2cb.round_robin_unacked = 0;
    qq = qq_remainder = 1;
  }

  L2CAP_TRACE_EVENT(
      "l2c_link_adjust_allocation  num_hipri: %u  num_lowpri: %u  low_quota: "
      "%u  round_robin_quota: %u  qq: %u",
      num_hipri_links, num_lowpri_links, low_quota, l2cb.round_robin_quota, qq);

  /* Now, assign the quotas to each link */
  for (yy = 0, p_lcb = &l2cb.lcb_pool[0]; yy < MAX_L2CAP_LINKS; yy++, p_lcb++) {
    if (p_lcb->in_use) {
      if (p_lcb->acl_priority == L2CAP_PRIORITY_HIGH) {
        p_lcb->link_xmit_quota = high_pri_link_quota;
      } else {
        /* Safety check in case we switched to round-robin with something
         * outstanding */
        /* if sent_not_acked is added into round_robin_unacked then don't add it
         * again */
        /* l2cap keeps updating sent_not_acked for exiting from round robin */
        if ((p_lcb->link_xmit_quota > 0) && (qq == 0))
          l2cb.round_robin_unacked += p_lcb->sent_not_acked;

        p_lcb->link_xmit_quota = qq;
        if (qq_remainder > 0) {
          p_lcb->link_xmit_quota++;
          qq_remainder--;
        }
      }

      L2CAP_TRACE_EVENT(
          "l2c_link_adjust_allocation LCB %d   Priority: %d  XmitQuota: %d", yy,
          p_lcb->acl_priority, p_lcb->link_xmit_quota);

      L2CAP_TRACE_EVENT("        SentNotAcked: %d  RRUnacked: %d",
                        p_lcb->sent_not_acked, l2cb.round_robin_unacked);

      /* There is a special case where we have readjusted the link quotas and */
      /* this link may have sent anything but some other link sent packets so */
      /* so we may need a timer to kick off this link's transmissions. */
      if ((p_lcb->link_state == LST_CONNECTED) &&
          (!list_is_empty(p_lcb->link_xmit_data_q)) &&
          (p_lcb->sent_not_acked < p_lcb->link_xmit_quota)) {
        alarm_set_on_mloop(p_lcb->l2c_lcb_timer,
                           L2CAP_LINK_FLOW_CONTROL_TIMEOUT_MS,
                           l2c_lcb_timer_timeout, p_lcb);
      }
    }
  }
}

/*******************************************************************************
 *
 * Function         l2c_link_adjust_chnl_allocation
 *
 * Description      This function is called to calculate the amount of packets
 *                  each non-F&EC channel may have outstanding.
 *
 *                  Currently, this is a simple allocation, dividing the number
 *                  of packets allocated to the link by the number of channels.
 *                  In the future, QOS configuration should be examined.
 *
 * Returns          void
 *
 ******************************************************************************/
void l2c_link_adjust_chnl_allocation(void) {
  uint8_t xx;

  L2CAP_TRACE_DEBUG("%s", __func__);

  /* assign buffer quota to each channel based on its data rate requirement */
  for (xx = 0; xx < MAX_L2CAP_CHANNELS; xx++) {
    tL2C_CCB* p_ccb = l2cb.ccb_pool + xx;

    if (!p_ccb->in_use) continue;

    tL2CAP_CHNL_DATA_RATE data_rate = p_ccb->tx_data_rate + p_ccb->rx_data_rate;
    p_ccb->buff_quota = L2CAP_CBB_DEFAULT_DATA_RATE_BUFF_QUOTA * data_rate;
    L2CAP_TRACE_EVENT(
        "CID:0x%04x FCR Mode:%u Priority:%u TxDataRate:%u RxDataRate:%u "
        "Quota:%u",
        p_ccb->local_cid, p_ccb->peer_cfg.fcr.mode, p_ccb->ccb_priority,
        p_ccb->tx_data_rate, p_ccb->rx_data_rate, p_ccb->buff_quota);

    /* quota may be change so check congestion */
    l2cu_check_channel_congestion(p_ccb);
  }
}

/*******************************************************************************
 *
 * Function         l2c_link_processs_num_bufs
 *
 * Description      This function is called when a "controller buffer size"
 *                  event is first received from the controller. It updates
 *                  the L2CAP values.
 *
 * Returns          void
 *
 ******************************************************************************/
void l2c_link_processs_num_bufs(uint16_t num_lm_acl_bufs) {
  l2cb.num_lm_acl_bufs = l2cb.controller_xmit_window = num_lm_acl_bufs;
}

/*******************************************************************************
 *
 * Function         l2c_link_pkts_rcvd
 *
 * Description      This function is called from the HCI transport when it is
 *                  time to send a "Host ready for packets" command. This is
 *                  only when host to controller flow control is used. It fills
 *                  in the arrays of numbers of packets and handles.
 *
 * Returns          count of number of entries filled in
 *
 ******************************************************************************/
uint8_t l2c_link_pkts_rcvd(UNUSED_ATTR uint16_t* num_pkts,
                           UNUSED_ATTR uint16_t* handles) {
  uint8_t num_found = 0;

  return (num_found);
}

/*******************************************************************************
 *
 * Function         l2c_link_role_changed
 *
 * Description      This function is called whan a link's master/slave role
 *                  change event is received. It simply updates the link control
 *                  block.
 *
 * Returns          void
 *
 ******************************************************************************/
void l2c_link_role_changed(const RawAddress* bd_addr, uint8_t new_role,
                           uint8_t hci_status) {
  tL2C_LCB* p_lcb;
  int xx;

  /* Make sure not called from HCI Command Status (bd_addr and new_role are
   * invalid) */
  if (bd_addr) {
    /* If here came form hci role change event */
    p_lcb = l2cu_find_lcb_by_bd_addr(*bd_addr, BT_TRANSPORT_BR_EDR);
    if (p_lcb) {
      p_lcb->link_role = new_role;

      /* Reset high priority link if needed */
      if (hci_status == HCI_SUCCESS)
        l2cu_set_acl_priority(*bd_addr, p_lcb->acl_priority, true);
    }
  }

  /* Check if any LCB was waiting for switch to be completed */
  for (xx = 0, p_lcb = &l2cb.lcb_pool[0]; xx < MAX_L2CAP_LINKS; xx++, p_lcb++) {
    if ((p_lcb->in_use) && (p_lcb->link_state == LST_CONNECTING_WAIT_SWITCH)) {
      l2cu_create_conn_after_switch(p_lcb);
    }
  }
}

/*******************************************************************************
 *
 * Function         l2c_pin_code_request
 *
 * Description      This function is called whan a pin-code request is received
 *                  on a connection. If there are no channels active yet on the
 *                  link, it extends the link first connection timer.  Make sure
 *                  that inactivity timer is not extended if PIN code happens
 *                  to be after last ccb released.
 *
 * Returns          void
 *
 ******************************************************************************/
void l2c_pin_code_request(const RawAddress& bd_addr) {
  tL2C_LCB* p_lcb = l2cu_find_lcb_by_bd_addr(bd_addr, BT_TRANSPORT_BR_EDR);

  if ((p_lcb) && (!p_lcb->ccb_queue.p_first_ccb)) {
    alarm_set_on_mloop(p_lcb->l2c_lcb_timer, L2CAP_LINK_CONNECT_EXT_TIMEOUT_MS,
                       l2c_lcb_timer_timeout, p_lcb);
  }
}

#if (L2CAP_WAKE_PARKED_LINK == TRUE)
/*******************************************************************************
 *
 * Function         l2c_link_check_power_mode
 *
 * Description      This function is called to check power mode.
 *
 * Returns          true if link is going to be active from park
 *                  false if nothing to send or not in park mode
 *
 ******************************************************************************/
bool l2c_link_check_power_mode(tL2C_LCB* p_lcb) {
  tBTM_PM_MODE mode;
  tL2C_CCB* p_ccb;
  bool need_to_active = false;

  /*
   * We only switch park to active only if we have unsent packets
   */
  if (list_is_empty(p_lcb->link_xmit_data_q)) {
    for (p_ccb = p_lcb->ccb_queue.p_first_ccb; p_ccb;
         p_ccb = p_ccb->p_next_ccb) {
      if (!fixed_queue_is_empty(p_ccb->xmit_hold_q)) {
        need_to_active = true;
        break;
      }
    }
  } else
    need_to_active = true;

  /* if we have packets to send */
  if (need_to_active) {
    /* check power mode */
    if (BTM_ReadPowerMode(p_lcb->remote_bd_addr, &mode) == BTM_SUCCESS) {
      if (mode == BTM_PM_STS_PENDING) {
        L2CAP_TRACE_DEBUG("LCB(0x%x) is in PM pending state", p_lcb->handle);

        return true;
      }
    }
  }
  return false;
}
#endif /* L2CAP_WAKE_PARKED_LINK == TRUE) */

/*******************************************************************************
 *
 * Function         l2c_link_check_send_pkts
 *
 * Description      This function is called to check if it can send packets
 *                  to the Host Controller. It may be passed the address of
 *                  a packet to send.
 *
 * Returns          void
 *
 ******************************************************************************/
void l2c_link_check_send_pkts(tL2C_LCB* p_lcb, tL2C_CCB* p_ccb, BT_HDR* p_buf) {
  int xx;
  bool single_write = false;

  /* Save the channel ID for faster counting */
  if (p_buf) {
    if (p_ccb != NULL) {
      p_buf->event = p_ccb->local_cid;
      single_write = true;
    } else
      p_buf->event = 0;

    p_buf->layer_specific = 0;
    list_append(p_lcb->link_xmit_data_q, p_buf);

    if (p_lcb->link_xmit_quota == 0) {
      if (p_lcb->transport == BT_TRANSPORT_LE)
        l2cb.ble_check_round_robin = true;
      else
        l2cb.check_round_robin = true;
    }
  }

  /* If this is called from uncongested callback context break recursive
  *calling.
  ** This LCB will be served when receiving number of completed packet event.
  */
  if (l2cb.is_cong_cback_context) return;

  /* If we are in a scenario where there are not enough buffers for each link to
  ** have at least 1, then do a round-robin for all the LCBs
  */
  if ((p_lcb == NULL) || (p_lcb->link_xmit_quota == 0)) {
    if (p_lcb == NULL)
      p_lcb = l2cb.lcb_pool;
    else if (!single_write)
      p_lcb++;

    /* Loop through, starting at the next */
    for (xx = 0; xx < MAX_L2CAP_LINKS; xx++, p_lcb++) {
      /* Check for wraparound */
      if (p_lcb == &l2cb.lcb_pool[MAX_L2CAP_LINKS]) p_lcb = &l2cb.lcb_pool[0];

      /* If controller window is full, nothing to do */
      if (((l2cb.controller_xmit_window == 0 ||
            (l2cb.round_robin_unacked >= l2cb.round_robin_quota)) &&
           (p_lcb->transport == BT_TRANSPORT_BR_EDR)) ||
          (p_lcb->transport == BT_TRANSPORT_LE &&
           (l2cb.ble_round_robin_unacked >= l2cb.ble_round_robin_quota ||
            l2cb.controller_le_xmit_window == 0)))
        continue;

      if ((!p_lcb->in_use) || (p_lcb->partial_segment_being_sent) ||
          (p_lcb->link_state != LST_CONNECTED) ||
          (p_lcb->link_xmit_quota != 0) || (L2C_LINK_CHECK_POWER_MODE(p_lcb)))
        continue;

      /* See if we can send anything from the Link Queue */
      if (!list_is_empty(p_lcb->link_xmit_data_q)) {
        p_buf = (BT_HDR*)list_front(p_lcb->link_xmit_data_q);
        list_remove(p_lcb->link_xmit_data_q, p_buf);
        l2c_link_send_to_lower(p_lcb, p_buf, NULL);
      } else if (single_write) {
        /* If only doing one write, break out */
        break;
      }
      /* If nothing on the link queue, check the channel queue */
      else {
        tL2C_TX_COMPLETE_CB_INFO cbi;
        p_buf = l2cu_get_next_buffer_to_send(p_lcb, &cbi);
        if (p_buf != NULL) {
          l2c_link_send_to_lower(p_lcb, p_buf, &cbi);
        }
      }
    }

    /* If we finished without using up our quota, no need for a safety check */
    if ((l2cb.controller_xmit_window > 0) &&
        (l2cb.round_robin_unacked < l2cb.round_robin_quota) &&
        (p_lcb->transport == BT_TRANSPORT_BR_EDR))
      l2cb.check_round_robin = false;

    if ((l2cb.controller_le_xmit_window > 0) &&
        (l2cb.ble_round_robin_unacked < l2cb.ble_round_robin_quota) &&
        (p_lcb->transport == BT_TRANSPORT_LE))
      l2cb.ble_check_round_robin = false;
  } else /* if this is not round-robin service */
  {
    /* If a partial segment is being sent, can't send anything else */
    if ((p_lcb->partial_segment_being_sent) ||
        (p_lcb->link_state != LST_CONNECTED) ||
        (L2C_LINK_CHECK_POWER_MODE(p_lcb)))
      return;

    /* See if we can send anything from the link queue */
    while (((l2cb.controller_xmit_window != 0 &&
             (p_lcb->transport == BT_TRANSPORT_BR_EDR)) ||
            (l2cb.controller_le_xmit_window != 0 &&
             (p_lcb->transport == BT_TRANSPORT_LE))) &&
           (p_lcb->sent_not_acked < p_lcb->link_xmit_quota)) {
      if (list_is_empty(p_lcb->link_xmit_data_q)) break;

      p_buf = (BT_HDR*)list_front(p_lcb->link_xmit_data_q);
      list_remove(p_lcb->link_xmit_data_q, p_buf);
      if (!l2c_link_send_to_lower(p_lcb, p_buf, NULL)) break;
    }

    if (!single_write) {
      /* See if we can send anything for any channel */
      while (((l2cb.controller_xmit_window != 0 &&
               (p_lcb->transport == BT_TRANSPORT_BR_EDR)) ||
              (l2cb.controller_le_xmit_window != 0 &&
               (p_lcb->transport == BT_TRANSPORT_LE))) &&
             (p_lcb->sent_not_acked < p_lcb->link_xmit_quota)) {
        tL2C_TX_COMPLETE_CB_INFO cbi;
        p_buf = l2cu_get_next_buffer_to_send(p_lcb, &cbi);
        if (p_buf == NULL) break;

        if (!l2c_link_send_to_lower(p_lcb, p_buf, &cbi)) break;
      }
    }

    /* There is a special case where we have readjusted the link quotas and  */
    /* this link may have sent anything but some other link sent packets so  */
    /* so we may need a timer to kick off this link's transmissions.         */
    if ((!list_is_empty(p_lcb->link_xmit_data_q)) &&
        (p_lcb->sent_not_acked < p_lcb->link_xmit_quota)) {
      alarm_set_on_mloop(p_lcb->l2c_lcb_timer,
                         L2CAP_LINK_FLOW_CONTROL_TIMEOUT_MS,
                         l2c_lcb_timer_timeout, p_lcb);
    }
  }
}

/*******************************************************************************
 *
 * Function         l2c_link_send_to_lower
 *
 * Description      This function queues the buffer for HCI transmission
 *
 * Returns          true for success, false for fail
 *
 ******************************************************************************/
static bool l2c_link_send_to_lower(tL2C_LCB* p_lcb, BT_HDR* p_buf,
                                   tL2C_TX_COMPLETE_CB_INFO* p_cbi) {
  uint16_t num_segs;
  uint16_t xmit_window, acl_data_size;
  const controller_t* controller = controller_get_interface();

  if ((p_buf->len <= controller->get_acl_packet_size_classic() &&
       (p_lcb->transport == BT_TRANSPORT_BR_EDR)) ||
      ((p_lcb->transport == BT_TRANSPORT_LE) &&
       (p_buf->len <= controller->get_acl_packet_size_ble()))) {
    if (p_lcb->link_xmit_quota == 0) {
      if (p_lcb->transport == BT_TRANSPORT_LE)
        l2cb.ble_round_robin_unacked++;
      else
        l2cb.round_robin_unacked++;
    }
    p_lcb->sent_not_acked++;
    p_buf->layer_specific = 0;

    if (p_lcb->transport == BT_TRANSPORT_LE) {
      l2cb.controller_le_xmit_window--;
      bte_main_hci_send(
          p_buf, (uint16_t)(BT_EVT_TO_LM_HCI_ACL | LOCAL_BLE_CONTROLLER_ID));
    } else {
      l2cb.controller_xmit_window--;
      bte_main_hci_send(p_buf, BT_EVT_TO_LM_HCI_ACL);
    }
  } else {
    if (p_lcb->transport == BT_TRANSPORT_LE) {
      acl_data_size = controller->get_acl_data_size_ble();
      xmit_window = l2cb.controller_le_xmit_window;

    } else {
      acl_data_size = controller->get_acl_data_size_classic();
      xmit_window = l2cb.controller_xmit_window;
    }
    num_segs = (p_buf->len - HCI_DATA_PREAMBLE_SIZE + acl_data_size - 1) /
               acl_data_size;

    /* If doing round-robin, then only 1 segment each time */
    if (p_lcb->link_xmit_quota == 0) {
      num_segs = 1;
      p_lcb->partial_segment_being_sent = true;
    } else {
      /* Multi-segment packet. Make sure it can fit */
      if (num_segs > xmit_window) {
        num_segs = xmit_window;
        p_lcb->partial_segment_being_sent = true;
      }

      if (num_segs > (p_lcb->link_xmit_quota - p_lcb->sent_not_acked)) {
        num_segs = (p_lcb->link_xmit_quota - p_lcb->sent_not_acked);
        p_lcb->partial_segment_being_sent = true;
      }
    }

    p_buf->layer_specific = num_segs;
    if (p_lcb->transport == BT_TRANSPORT_LE) {
      l2cb.controller_le_xmit_window -= num_segs;
      if (p_lcb->link_xmit_quota == 0) l2cb.ble_round_robin_unacked += num_segs;
    } else {
      l2cb.controller_xmit_window -= num_segs;

      if (p_lcb->link_xmit_quota == 0) l2cb.round_robin_unacked += num_segs;
    }

    p_lcb->sent_not_acked += num_segs;
    if (p_lcb->transport == BT_TRANSPORT_LE) {
      bte_main_hci_send(
          p_buf, (uint16_t)(BT_EVT_TO_LM_HCI_ACL | LOCAL_BLE_CONTROLLER_ID));
    } else {
      bte_main_hci_send(p_buf, BT_EVT_TO_LM_HCI_ACL);
    }
  }

#if (L2CAP_HCI_FLOW_CONTROL_DEBUG == TRUE)
  if (p_lcb->transport == BT_TRANSPORT_LE) {
    L2CAP_TRACE_DEBUG(
        "TotalWin=%d,Hndl=0x%x,Quota=%d,Unack=%d,RRQuota=%d,RRUnack=%d",
        l2cb.controller_le_xmit_window, p_lcb->handle, p_lcb->link_xmit_quota,
        p_lcb->sent_not_acked, l2cb.ble_round_robin_quota,
        l2cb.ble_round_robin_unacked);
  } else {
    L2CAP_TRACE_DEBUG(
        "TotalWin=%d,Hndl=0x%x,Quota=%d,Unack=%d,RRQuota=%d,RRUnack=%d",
        l2cb.controller_xmit_window, p_lcb->handle, p_lcb->link_xmit_quota,
        p_lcb->sent_not_acked, l2cb.round_robin_quota,
        l2cb.round_robin_unacked);
  }
#endif

  if (p_cbi) l2cu_tx_complete(p_cbi);

  return true;
}

/*******************************************************************************
 *
 * Function         l2c_link_process_num_completed_pkts
 *
 * Description      This function is called when a "number-of-completed-packets"
 *                  event is received from the controller. It updates all the
 *                  LCB transmit counts.
 *
 * Returns          void
 *
 ******************************************************************************/
void l2c_link_process_num_completed_pkts(uint8_t* p) {
  uint8_t num_handles, xx;
  uint16_t handle;
  uint16_t num_sent;
  tL2C_LCB* p_lcb;

  STREAM_TO_UINT8(num_handles, p);

  for (xx = 0; xx < num_handles; xx++) {
    STREAM_TO_UINT16(handle, p);
    STREAM_TO_UINT16(num_sent, p);

    p_lcb = l2cu_find_lcb_by_handle(handle);

    /* Callback for number of completed packet event    */
    /* Originally designed for [3DSG]                   */
    if ((p_lcb != NULL) && (p_lcb->p_nocp_cb)) {
      L2CAP_TRACE_DEBUG("L2CAP - calling NoCP callback");
      (*p_lcb->p_nocp_cb)(p_lcb->remote_bd_addr);
    }

    if (p_lcb) {
      if (p_lcb && (p_lcb->transport == BT_TRANSPORT_LE))
        l2cb.controller_le_xmit_window += num_sent;
      else {
        /* Maintain the total window to the controller */
        l2cb.controller_xmit_window += num_sent;
      }
      /* If doing round-robin, adjust communal counts */
      if (p_lcb->link_xmit_quota == 0) {
        if (p_lcb->transport == BT_TRANSPORT_LE) {
          /* Don't go negative */
          if (l2cb.ble_round_robin_unacked > num_sent)
            l2cb.ble_round_robin_unacked -= num_sent;
          else
            l2cb.ble_round_robin_unacked = 0;
        } else {
          /* Don't go negative */
          if (l2cb.round_robin_unacked > num_sent)
            l2cb.round_robin_unacked -= num_sent;
          else
            l2cb.round_robin_unacked = 0;
        }
      }

      /* Don't go negative */
      if (p_lcb->sent_not_acked > num_sent)
        p_lcb->sent_not_acked -= num_sent;
      else
        p_lcb->sent_not_acked = 0;

      l2c_link_check_send_pkts(p_lcb, NULL, NULL);

      /* If we were doing round-robin for low priority links, check 'em */
      if ((p_lcb->acl_priority == L2CAP_PRIORITY_HIGH) &&
          (l2cb.check_round_robin) &&
          (l2cb.round_robin_unacked < l2cb.round_robin_quota)) {
        l2c_link_check_send_pkts(NULL, NULL, NULL);
      }
      if ((p_lcb->transport == BT_TRANSPORT_LE) &&
          (p_lcb->acl_priority == L2CAP_PRIORITY_HIGH) &&
          ((l2cb.ble_check_round_robin) &&
           (l2cb.ble_round_robin_unacked < l2cb.ble_round_robin_quota))) {
        l2c_link_check_send_pkts(NULL, NULL, NULL);
      }
    }

#if (L2CAP_HCI_FLOW_CONTROL_DEBUG == TRUE)
    if (p_lcb) {
      if (p_lcb->transport == BT_TRANSPORT_LE) {
        L2CAP_TRACE_DEBUG(
            "TotalWin=%d,LinkUnack(0x%x)=%d,RRCheck=%d,RRUnack=%d",
            l2cb.controller_le_xmit_window, p_lcb->handle,
            p_lcb->sent_not_acked, l2cb.ble_check_round_robin,
            l2cb.ble_round_robin_unacked);
      } else {
        L2CAP_TRACE_DEBUG(
            "TotalWin=%d,LinkUnack(0x%x)=%d,RRCheck=%d,RRUnack=%d",
            l2cb.controller_xmit_window, p_lcb->handle, p_lcb->sent_not_acked,
            l2cb.check_round_robin, l2cb.round_robin_unacked);
      }
    } else {
      L2CAP_TRACE_DEBUG(
          "TotalWin=%d  LE_Win: %d, Handle=0x%x, RRCheck=%d, RRUnack=%d",
          l2cb.controller_xmit_window, l2cb.controller_le_xmit_window, handle,
          l2cb.ble_check_round_robin, l2cb.ble_round_robin_unacked);
    }
#endif
  }
}

/*******************************************************************************
 *
 * Function         l2c_link_segments_xmitted
 *
 * Description      This function is called from the HCI Interface when an ACL
 *                  data packet segment is transmitted.
 *
 * Returns          void
 *
 ******************************************************************************/
void l2c_link_segments_xmitted(BT_HDR* p_msg) {
  uint8_t* p = (uint8_t*)(p_msg + 1) + p_msg->offset;
  uint16_t handle;
  tL2C_LCB* p_lcb;

  /* Extract the handle */
  STREAM_TO_UINT16(handle, p);
  handle = HCID_GET_HANDLE(handle);

  /* Find the LCB based on the handle */
  p_lcb = l2cu_find_lcb_by_handle(handle);
  if (p_lcb == NULL) {
    L2CAP_TRACE_WARNING("L2CAP - rcvd segment complete, unknown handle: %d",
                        handle);
    osi_free(p_msg);
    return;
  }

  if (p_lcb->link_state == LST_CONNECTED) {
    /* Enqueue the buffer to the head of the transmit queue, and see */
    /* if we can transmit anything more.                             */
    list_prepend(p_lcb->link_xmit_data_q, p_msg);

    p_lcb->partial_segment_being_sent = false;

    l2c_link_check_send_pkts(p_lcb, NULL, NULL);
  } else
    osi_free(p_msg);
}<|MERGE_RESOLUTION|>--- conflicted
+++ resolved
@@ -91,22 +91,10 @@
       }
     }
 
-<<<<<<< HEAD
-    if (no_links) {
-      if (!btm_dev_support_switch(bd_addr))
-        p_lcb->link_role = HCI_ROLE_SLAVE;
-      else
-        p_lcb->link_role = l2cu_get_conn_role(p_lcb);
-    }
-    if ((p_lcb->link_role == BTM_ROLE_MASTER)&&(interop_database_match_addr(INTEROP_DISABLE_ROLE_SWITCH, &bd_addr))) {
-=======
     if (no_links)
       p_lcb->link_role = L2CAP_DESIRED_LINK_ROLE;
 
-    bdcpy(remote_bdaddr.address, bd_addr);
-    if ((p_lcb->link_role == BTM_ROLE_MASTER) &&
-        (interop_database_match_addr(INTEROP_DISABLE_ROLE_SWITCH, (bt_bdaddr_t *)&remote_bdaddr))) {
->>>>>>> 1655adaf
+    if ((p_lcb->link_role == BTM_ROLE_MASTER)&&(interop_database_match_addr(INTEROP_DISABLE_ROLE_SWITCH, &bd_addr))) {
       p_lcb->link_role = BTM_ROLE_SLAVE;
     }
 
