/*
 * Copyright (C) 2017, The Linux Foundation. All rights reserved.
 * Not a Contribution.
 */
/*
 * Copyright (C) 2016 The Android Open Source Project
 *
 * Licensed under the Apache License, Version 2.0 (the "License");
 * you may not use this file except in compliance with the License.
 * You may obtain a copy of the License at
 *
 *      http://www.apache.org/licenses/LICENSE-2.0
 *
 * Unless required by applicable law or agreed to in writing, software
 * distributed under the License is distributed on an "AS IS" BASIS,
 * WITHOUT WARRANTIES OR CONDITIONS OF ANY KIND, either express or implied.
 * See the License for the specific language governing permissions and
 * limitations under the License.
 */

/**
 * A2DP Codecs Configuration
 */

#define LOG_TAG "a2dp_codec"

#include "a2dp_codec_api.h"

#include <base/logging.h>
#include <inttypes.h>
#include <utils/Log.h>
#include <string.h>

#include "a2dp_aac.h"
#include "a2dp_sbc.h"
#include "a2dp_vendor.h"
#include "a2dp_vendor_aptx.h"
#include "a2dp_vendor_aptx_hd.h"
#include "a2dp_vendor_ldac.h"
#include "osi/include/log.h"

/* The Media Type offset within the codec info byte array */
#define A2DP_MEDIA_TYPE_OFFSET 1

// Initializes the codec config.
// |codec_config| is the codec config to initialize.
// |codec_index| and |codec_priority| are the codec type and priority to use
// for the initialization.
bool mA2dp_offload_status = false;
bool offload_capability = false;
bool sbc_offload = false;
bool aac_offload = false;
bool aptx_offload = false;
bool aptxhd_offload = false;
bool ldac_offload = false;
static void init_btav_a2dp_codec_config(
    btav_a2dp_codec_config_t* codec_config, btav_a2dp_codec_index_t codec_index,
    btav_a2dp_codec_priority_t codec_priority) {
  memset(codec_config, 0, sizeof(btav_a2dp_codec_config_t));
  codec_config->codec_type = codec_index;
  codec_config->codec_priority = codec_priority;
}

A2dpCodecConfig::A2dpCodecConfig(btav_a2dp_codec_index_t codec_index,
                                 const std::string& name,
                                 btav_a2dp_codec_priority_t codec_priority)
    : codec_index_(codec_index),
      name_(name),
      default_codec_priority_(codec_priority) {
  setCodecPriority(codec_priority);

  init_btav_a2dp_codec_config(&codec_config_, codec_index_, codecPriority());
  init_btav_a2dp_codec_config(&codec_capability_, codec_index_,
                              codecPriority());
  init_btav_a2dp_codec_config(&codec_local_capability_, codec_index_,
                              codecPriority());
  init_btav_a2dp_codec_config(&codec_selectable_capability_, codec_index_,
                              codecPriority());
  init_btav_a2dp_codec_config(&codec_user_config_, codec_index_,
                              BTAV_A2DP_CODEC_PRIORITY_DEFAULT);
  init_btav_a2dp_codec_config(&codec_audio_config_, codec_index_,
                              BTAV_A2DP_CODEC_PRIORITY_DEFAULT);

  memset(ota_codec_config_, 0, sizeof(ota_codec_config_));
  memset(ota_codec_peer_capability_, 0, sizeof(ota_codec_peer_capability_));
  memset(ota_codec_peer_config_, 0, sizeof(ota_codec_peer_config_));
}

A2dpCodecConfig::~A2dpCodecConfig() {}

void A2dpCodecConfig::setCodecPriority(
    btav_a2dp_codec_priority_t codec_priority) {
  if (codec_priority == BTAV_A2DP_CODEC_PRIORITY_DEFAULT) {
    // Compute the default codec priority
    setDefaultCodecPriority();
  } else {
    codec_priority_ = codec_priority;
  }
}

void A2dpCodecConfig::setDefaultCodecPriority() {
  if (default_codec_priority_ != BTAV_A2DP_CODEC_PRIORITY_DEFAULT) {
    codec_priority_ = default_codec_priority_;
  } else {
    // Compute the default codec priority
    uint32_t priority = 1000 * (codec_index_ + 1) + 1;
    codec_priority_ = static_cast<btav_a2dp_codec_priority_t>(priority);
  }
}

A2dpCodecConfig* A2dpCodecConfig::createCodec(
    btav_a2dp_codec_index_t codec_index,
    btav_a2dp_codec_priority_t codec_priority) {
  LOG_DEBUG(LOG_TAG, "%s: codec %s", __func__, A2DP_CodecIndexStr(codec_index));

  A2dpCodecConfig* codec_config = nullptr;
  switch (codec_index) {
    case BTAV_A2DP_CODEC_INDEX_SOURCE_SBC:
      codec_config = new A2dpCodecConfigSbc(codec_priority);
      break;
    case BTAV_A2DP_CODEC_INDEX_SINK_SBC:
      codec_config = new A2dpCodecConfigSbcSink(codec_priority);
      break;
    case BTAV_A2DP_CODEC_INDEX_SOURCE_AAC:
      codec_config = new A2dpCodecConfigAac(codec_priority);
      break;
    case BTAV_A2DP_CODEC_INDEX_SOURCE_APTX:
      codec_config = new A2dpCodecConfigAptx(codec_priority);
      break;
    case BTAV_A2DP_CODEC_INDEX_SOURCE_APTX_HD:
      codec_config = new A2dpCodecConfigAptxHd(codec_priority);
      break;
    case BTAV_A2DP_CODEC_INDEX_SOURCE_LDAC:
      codec_config = new A2dpCodecConfigLdac(codec_priority);
      break;
    // Add a switch statement for each vendor-specific codec
    case BTAV_A2DP_CODEC_INDEX_MAX:
      break;
  }

  if (codec_config != nullptr) {
    if (!codec_config->init()) {
      delete codec_config;
      codec_config = nullptr;
    }
  }

  return codec_config;
}

bool A2dpCodecConfig::isValid() const { return true; }

bool A2dpCodecConfig::copyOutOtaCodecConfig(uint8_t* p_codec_info) {
  std::lock_guard<std::recursive_mutex> lock(codec_mutex_);

  // TODO: We should use a mechanism to verify codec config,
  // not codec capability.
  if (!A2DP_IsSourceCodecValid(ota_codec_config_)) {
    return false;
  }
  memcpy(p_codec_info, ota_codec_config_, sizeof(ota_codec_config_));
  return true;
}

btav_a2dp_codec_config_t A2dpCodecConfig::getCodecConfig() {
  std::lock_guard<std::recursive_mutex> lock(codec_mutex_);

  // TODO: We should check whether the codec config is valid
  return codec_config_;
}

btav_a2dp_codec_config_t A2dpCodecConfig::getCodecCapability() {
  std::lock_guard<std::recursive_mutex> lock(codec_mutex_);

  // TODO: We should check whether the codec capability is valid
  return codec_capability_;
}

btav_a2dp_codec_config_t A2dpCodecConfig::getCodecLocalCapability() {
  std::lock_guard<std::recursive_mutex> lock(codec_mutex_);

  // TODO: We should check whether the codec capability is valid
  return codec_local_capability_;
}

btav_a2dp_codec_config_t A2dpCodecConfig::getCodecSelectableCapability() {
  std::lock_guard<std::recursive_mutex> lock(codec_mutex_);

  // TODO: We should check whether the codec capability is valid
  return codec_selectable_capability_;
}

btav_a2dp_codec_config_t A2dpCodecConfig::getCodecUserConfig() {
  std::lock_guard<std::recursive_mutex> lock(codec_mutex_);

  return codec_user_config_;
}

btav_a2dp_codec_config_t A2dpCodecConfig::getCodecAudioConfig() {
  std::lock_guard<std::recursive_mutex> lock(codec_mutex_);

  return codec_audio_config_;
}

uint8_t A2dpCodecConfig::getAudioBitsPerSample() {
  std::lock_guard<std::recursive_mutex> lock(codec_mutex_);

  switch (codec_config_.bits_per_sample) {
    case BTAV_A2DP_CODEC_BITS_PER_SAMPLE_16:
      return 16;
    case BTAV_A2DP_CODEC_BITS_PER_SAMPLE_24:
      return 24;
    case BTAV_A2DP_CODEC_BITS_PER_SAMPLE_32:
      return 32;
    case BTAV_A2DP_CODEC_BITS_PER_SAMPLE_NONE:
      break;
  }
  return 0;
}

bool A2dpCodecConfig::isCodecConfigEmpty(
    const btav_a2dp_codec_config_t& codec_config) {
  return (
      (codec_config.codec_priority == BTAV_A2DP_CODEC_PRIORITY_DEFAULT) &&
      (codec_config.sample_rate == BTAV_A2DP_CODEC_SAMPLE_RATE_NONE) &&
      (codec_config.bits_per_sample == BTAV_A2DP_CODEC_BITS_PER_SAMPLE_NONE) &&
      (codec_config.channel_mode == BTAV_A2DP_CODEC_CHANNEL_MODE_NONE) &&
      (codec_config.codec_specific_1 == 0) &&
      (codec_config.codec_specific_2 == 0) &&
      (codec_config.codec_specific_3 == 0) &&
      (codec_config.codec_specific_4 == 0));
}

bool A2dpCodecConfig::setCodecUserConfig(
    const btav_a2dp_codec_config_t& codec_user_config,
    const btav_a2dp_codec_config_t& codec_audio_config,
    const tA2DP_ENCODER_INIT_PEER_PARAMS* p_peer_params,
    const uint8_t* p_peer_codec_info, bool is_capability,
    uint8_t* p_result_codec_config, bool* p_restart_input,
    bool* p_restart_output, bool* p_config_updated) {
  std::lock_guard<std::recursive_mutex> lock(codec_mutex_);
  *p_restart_input = false;
  *p_restart_output = false;
  *p_config_updated = false;

  // Save copies of the current codec config, and the OTA codec config, so they
  // can be compared for changes.
  btav_a2dp_codec_config_t saved_codec_config = getCodecConfig();
  uint8_t saved_ota_codec_config[AVDT_CODEC_SIZE];
  memcpy(saved_ota_codec_config, ota_codec_config_, sizeof(ota_codec_config_));
  uint8_t zero[AVDT_CODEC_SIZE] = {0};

  btav_a2dp_codec_config_t saved_codec_user_config = codec_user_config_;
  codec_user_config_ = codec_user_config;
  btav_a2dp_codec_config_t saved_codec_audio_config = codec_audio_config_;
  codec_audio_config_ = codec_audio_config;
  bool success =
      setCodecConfig(p_peer_codec_info, is_capability, p_result_codec_config);
  if (!success) {
    // Restore the local copy of the user and audio config
    codec_user_config_ = saved_codec_user_config;
    codec_audio_config_ = saved_codec_audio_config;
    return false;
  }

  //
  // The input (audio data) should be restarted if the audio format has changed
  //
  btav_a2dp_codec_config_t new_codec_config = getCodecConfig();
  if ((saved_codec_config.sample_rate != new_codec_config.sample_rate) ||
      (saved_codec_config.bits_per_sample !=
       new_codec_config.bits_per_sample) ||
      (saved_codec_config.channel_mode != new_codec_config.channel_mode)) {
    *p_restart_input = true;
  }

  //
  // The output (the connection) should be restarted if OTA codec config
  // has changed and OTA codec has been built.
  //
  if (!A2DP_CodecEquals(saved_ota_codec_config, p_result_codec_config) &&
      memcmp(zero, saved_ota_codec_config, sizeof(zero))) {
    *p_restart_output = true;
  }

  bool encoder_restart_input = *p_restart_input;
  bool encoder_restart_output = *p_restart_output;
  bool encoder_config_updated = *p_config_updated;
  if (updateEncoderUserConfig(p_peer_params, &encoder_restart_input,
                              &encoder_restart_output,
                              &encoder_config_updated)) {
    if (encoder_restart_input) *p_restart_input = true;
    if (encoder_restart_output) *p_restart_output = true;
    if (encoder_config_updated) *p_config_updated = true;
  }
  if (*p_restart_input || *p_restart_output) *p_config_updated = true;

  return true;
}

bool A2dpCodecConfig::codecConfigIsValid(
    const btav_a2dp_codec_config_t& codec_config) {
  return (codec_config.codec_type < BTAV_A2DP_CODEC_INDEX_MAX) &&
         (codec_config.sample_rate != BTAV_A2DP_CODEC_SAMPLE_RATE_NONE) &&
         (codec_config.bits_per_sample !=
          BTAV_A2DP_CODEC_BITS_PER_SAMPLE_NONE) &&
         (codec_config.channel_mode != BTAV_A2DP_CODEC_CHANNEL_MODE_NONE);
}

std::string A2dpCodecConfig::codecConfig2Str(
    const btav_a2dp_codec_config_t& codec_config) {
  std::string result;

  if (!codecConfigIsValid(codec_config)) return "Invalid";

  result.append("Rate=");
  result.append(codecSampleRate2Str(codec_config.sample_rate));
  result.append(" Bits=");
  result.append(codecBitsPerSample2Str(codec_config.bits_per_sample));
  result.append(" Mode=");
  result.append(codecChannelMode2Str(codec_config.channel_mode));

  return result;
}

std::string A2dpCodecConfig::codecSampleRate2Str(
    btav_a2dp_codec_sample_rate_t codec_sample_rate) {
  std::string result;

  if (codec_sample_rate & BTAV_A2DP_CODEC_SAMPLE_RATE_44100) {
    if (!result.empty()) result += "|";
    result += "44100";
  }
  if (codec_sample_rate & BTAV_A2DP_CODEC_SAMPLE_RATE_48000) {
    if (!result.empty()) result += "|";
    result += "48000";
  }
  if (codec_sample_rate & BTAV_A2DP_CODEC_SAMPLE_RATE_88200) {
    if (!result.empty()) result += "|";
    result += "88200";
  }
  if (codec_sample_rate & BTAV_A2DP_CODEC_SAMPLE_RATE_96000) {
    if (!result.empty()) result += "|";
    result += "96000";
  }
  if (codec_sample_rate & BTAV_A2DP_CODEC_SAMPLE_RATE_176400) {
    if (!result.empty()) result += "|";
    result += "176400";
  }
  if (codec_sample_rate & BTAV_A2DP_CODEC_SAMPLE_RATE_192000) {
    if (!result.empty()) result += "|";
    result += "192000";
  }
  if (result.empty()) {
    std::stringstream ss;
    ss << "UnknownSampleRate(0x" << std::hex << codec_sample_rate << ")";
    ss >> result;
  }

  return result;
}

std::string A2dpCodecConfig::codecBitsPerSample2Str(
    btav_a2dp_codec_bits_per_sample_t codec_bits_per_sample) {
  std::string result;

  if (codec_bits_per_sample & BTAV_A2DP_CODEC_BITS_PER_SAMPLE_16) {
    if (!result.empty()) result += "|";
    result += "16";
  }
  if (codec_bits_per_sample & BTAV_A2DP_CODEC_BITS_PER_SAMPLE_24) {
    if (!result.empty()) result += "|";
    result += "24";
  }
  if (codec_bits_per_sample & BTAV_A2DP_CODEC_BITS_PER_SAMPLE_32) {
    if (!result.empty()) result += "|";
    result += "32";
  }
  if (result.empty()) {
    std::stringstream ss;
    ss << "UnknownBitsPerSample(0x" << std::hex << codec_bits_per_sample << ")";
    ss >> result;
  }

  return result;
}

std::string A2dpCodecConfig::codecChannelMode2Str(
    btav_a2dp_codec_channel_mode_t codec_channel_mode) {
  std::string result;

  if (codec_channel_mode & BTAV_A2DP_CODEC_CHANNEL_MODE_MONO) {
    if (!result.empty()) result += "|";
    result += "MONO";
  }
  if (codec_channel_mode & BTAV_A2DP_CODEC_CHANNEL_MODE_STEREO) {
    if (!result.empty()) result += "|";
    result += "STEREO";
  }
  if (result.empty()) {
    std::stringstream ss;
    ss << "UnknownChannelMode(0x" << std::hex << codec_channel_mode << ")";
    ss >> result;
  }

  return result;
}

void A2dpCodecConfig::debug_codec_dump(int fd) {
  if(fd == -1) {
     std::string result;
     ALOGE("\nA2DP %s State:\n", name().c_str());
     ALOGE("  Priority: %d\n", codecPriority());
     ALOGE("  Encoder interval (ms): %" PRIu64 "\n", encoderIntervalMs());

     result = codecConfig2Str(getCodecConfig());
     ALOGE("  Config: %s\n", result.c_str());

     result = codecConfig2Str(getCodecSelectableCapability());
     ALOGE("  Selectable: %s\n", result.c_str());

     result = codecConfig2Str(getCodecLocalCapability());
     ALOGE("  Local capability: %s\n", result.c_str());

  }
  else{
     std::string result;
     dprintf(fd, "\nA2DP %s State:\n", name().c_str());
     dprintf(fd, "  Priority: %d\n", codecPriority());
     dprintf(fd, "  Encoder interval (ms): %" PRIu64 "\n", encoderIntervalMs());

     result = codecConfig2Str(getCodecConfig());
     dprintf(fd, "  Config: %s\n", result.c_str());

     result = codecConfig2Str(getCodecSelectableCapability());
     dprintf(fd, "  Selectable: %s\n", result.c_str());

     result = codecConfig2Str(getCodecLocalCapability());
     dprintf(fd, "  Local capability: %s\n", result.c_str());
  }
}

//
// Compares two codecs |lhs| and |rhs| based on their priority.
// Returns true if |lhs| has higher priority (larger priority value).
// If |lhs| and |rhs| have same priority, the unique codec index is used
// as a tie-breaker: larger codec index value means higher priority.
//
static bool compare_codec_priority(const A2dpCodecConfig* lhs,
                                   const A2dpCodecConfig* rhs) {
  if (lhs->codecPriority() > rhs->codecPriority()) return true;
  if (lhs->codecPriority() < rhs->codecPriority()) return false;
  return (lhs->codecIndex() > rhs->codecIndex());
}

A2dpCodecs::A2dpCodecs(
    const std::vector<btav_a2dp_codec_config_t>& codec_priorities)
    : current_codec_config_(nullptr) {
  for (auto config : codec_priorities) {
    codec_priorities_.insert(
        std::make_pair(config.codec_type, config.codec_priority));
  }
}

A2dpCodecs::~A2dpCodecs() {
  std::unique_lock<std::recursive_mutex> lock(codec_mutex_);
  for (const auto& iter : indexed_codecs_) {
    delete iter.second;
  }
  for (const auto& iter : disabled_codecs_) {
    delete iter.second;
  }
  lock.unlock();
}

bool A2dpCodecs::init(bool isMulticastEnabled, bool isShoEnabled) {
  LOG_DEBUG(LOG_TAG, "%s", __func__);
  std::lock_guard<std::recursive_mutex> lock(codec_mutex_);

  for (int i = BTAV_A2DP_CODEC_INDEX_MIN; i < BTAV_A2DP_CODEC_INDEX_MAX; i++) {
    btav_a2dp_codec_index_t codec_index =
        static_cast<btav_a2dp_codec_index_t>(i);

    if ((isMulticastEnabled == true) &&
        (codec_index != BTAV_A2DP_CODEC_INDEX_SOURCE_SBC)) {
      LOG_INFO(LOG_TAG, "%s: Selecting SBC codec as multicast is enabled",
               __func__);
      continue;
    }

    // Select the codec priority if explicitly configured
    btav_a2dp_codec_priority_t codec_priority =
        BTAV_A2DP_CODEC_PRIORITY_DEFAULT;
    auto cp_iter = codec_priorities_.find(codec_index);
    if (cp_iter != codec_priorities_.end()) {
      codec_priority = cp_iter->second;
    }

    A2dpCodecConfig* codec_config =
        A2dpCodecConfig::createCodec(codec_index, codec_priority);
    if (codec_config == nullptr) continue;

    if (codec_priority != BTAV_A2DP_CODEC_PRIORITY_DEFAULT) {
      LOG_INFO(LOG_TAG, "%s: updated %s codec priority to %d", __func__,
               codec_config->name().c_str(), codec_priority);
    }

    // Test if the codec is disabled
    if (codec_config->codecPriority() == BTAV_A2DP_CODEC_PRIORITY_DISABLED) {
      disabled_codecs_.insert(std::make_pair(codec_index, codec_config));
      continue;
    }

    indexed_codecs_.insert(std::make_pair(codec_index, codec_config));

    if (codec_index < BTAV_A2DP_CODEC_INDEX_SOURCE_MAX) {
      ordered_source_codecs_.push_back(codec_config);
      ordered_source_codecs_.sort(compare_codec_priority);
    } else {
      ordered_sink_codecs_.push_back(codec_config);
      ordered_sink_codecs_.sort(compare_codec_priority);
    }
  }

  if (ordered_source_codecs_.empty()) {
    LOG_ERROR(LOG_TAG, "%s: no Source codecs were initialized", __func__);
  } else {
    for (auto iter : ordered_source_codecs_) {
      LOG_INFO(LOG_TAG, "%s: initialized Source codec %s", __func__,
               iter->name().c_str());
    }
  }
  if (ordered_sink_codecs_.empty()) {
    LOG_ERROR(LOG_TAG, "%s: no Sink codecs were initialized", __func__);
  } else {
    for (auto iter : ordered_sink_codecs_) {
      LOG_INFO(LOG_TAG, "%s: initialized Sink codec %s", __func__,
               iter->name().c_str());
    }
  }

  return (!ordered_source_codecs_.empty() && !ordered_sink_codecs_.empty());
}

A2dpCodecConfig* A2dpCodecs::findSourceCodecConfig(
    const uint8_t* p_codec_info) {
  std::lock_guard<std::recursive_mutex> lock(codec_mutex_);
  btav_a2dp_codec_index_t codec_index = A2DP_SourceCodecIndex(p_codec_info);
  if (codec_index == BTAV_A2DP_CODEC_INDEX_MAX) return nullptr;

  auto iter = indexed_codecs_.find(codec_index);
  if (iter == indexed_codecs_.end()) return nullptr;
  return iter->second;
}

bool A2dpCodecs::setCodecConfig(const uint8_t* p_peer_codec_info,
                                bool is_capability,
                                uint8_t* p_result_codec_config,
                                bool select_current_codec) {
  std::lock_guard<std::recursive_mutex> lock(codec_mutex_);
  A2dpCodecConfig* a2dp_codec_config = findSourceCodecConfig(p_peer_codec_info);
  if (a2dp_codec_config == nullptr) return false;
  if (!a2dp_codec_config->setCodecConfig(p_peer_codec_info, is_capability,
                                         p_result_codec_config)) {
    return false;
  }
  if (select_current_codec) {
    current_codec_config_ = a2dp_codec_config;
  }
  return true;
}

bool A2dpCodecs::setCodecUserConfig(
    const btav_a2dp_codec_config_t& codec_user_config,
    const tA2DP_ENCODER_INIT_PEER_PARAMS* p_peer_params,
    const uint8_t* p_peer_sink_capabilities, uint8_t* p_result_codec_config,
    bool* p_restart_input, bool* p_restart_output, bool* p_config_updated) {
  std::lock_guard<std::recursive_mutex> lock(codec_mutex_);
  btav_a2dp_codec_config_t codec_audio_config;
  A2dpCodecConfig* a2dp_codec_config = nullptr;
  A2dpCodecConfig* last_codec_config = current_codec_config_;
  *p_restart_input = false;
  *p_restart_output = false;
  *p_config_updated = false;

  LOG_DEBUG(
      LOG_TAG,
      "%s: Configuring: codec_type=%d codec_priority=%d "
      "sample_rate=0x%x bits_per_sample=0x%x "
      "channel_mode=0x%x codec_specific_1=%" PRIi64
      " "
      "codec_specific_2=%" PRIi64
      " "
      "codec_specific_3=%" PRIi64
      " "
      "codec_specific_4=%" PRIi64,
      __func__, codec_user_config.codec_type, codec_user_config.codec_priority,
      codec_user_config.sample_rate, codec_user_config.bits_per_sample,
      codec_user_config.channel_mode, codec_user_config.codec_specific_1,
      codec_user_config.codec_specific_2, codec_user_config.codec_specific_3,
      codec_user_config.codec_specific_4);

  if (codec_user_config.codec_type < BTAV_A2DP_CODEC_INDEX_MAX) {
    auto iter = indexed_codecs_.find(codec_user_config.codec_type);
    if (iter == indexed_codecs_.end()) goto fail;
    a2dp_codec_config = iter->second;
  } else {
    // Update the default codec
    a2dp_codec_config = current_codec_config_;
  }
  if (a2dp_codec_config == nullptr) goto fail;

  // Reuse the existing codec audio config
  codec_audio_config = a2dp_codec_config->getCodecAudioConfig();
  if (!a2dp_codec_config->setCodecUserConfig(
          codec_user_config, codec_audio_config, p_peer_params,
          p_peer_sink_capabilities, true, p_result_codec_config,
          p_restart_input, p_restart_output, p_config_updated)) {
    goto fail;
  }

  // Update the codec priorities, and eventually restart the connection
  // if a new codec needs to be selected.
  do {
    // Update the codec priority
    btav_a2dp_codec_priority_t old_priority =
        a2dp_codec_config->codecPriority();
    btav_a2dp_codec_priority_t new_priority = codec_user_config.codec_priority;
    a2dp_codec_config->setCodecPriority(new_priority);
    // Get the actual (recomputed) priority
    new_priority = a2dp_codec_config->codecPriority();

    // Check if there was no previous codec
    if (last_codec_config == nullptr) {
      current_codec_config_ = a2dp_codec_config;
      *p_restart_output = true;
      break;
    }

    // Check if the priority of the current codec was updated
    if (a2dp_codec_config == last_codec_config) {
      if (old_priority == new_priority) break;  // No change in priority

      *p_config_updated = true;
      if (new_priority < old_priority) {
        // The priority has become lower - restart the connection to
        // select a new codec.
        *p_restart_output = true;
      }
      break;
    }

    if (new_priority <= old_priority) {
      // No change in priority, or the priority has become lower.
      // This wasn't the current codec, so we shouldn't select a new codec.
      if (*p_restart_input || *p_restart_output ||
          (old_priority != new_priority)) {
        *p_config_updated = true;
      }
      *p_restart_input = false;
      *p_restart_output = false;
      break;
    }

    *p_config_updated = true;
    if (new_priority >= last_codec_config->codecPriority()) {
      // The new priority is higher than the current codec. Restart the
      // connection to select a new codec.
      current_codec_config_ = a2dp_codec_config;
      last_codec_config->setDefaultCodecPriority();
      *p_restart_output = true;
    }
  } while (false);
  ordered_source_codecs_.sort(compare_codec_priority);

  if (*p_restart_input || *p_restart_output) *p_config_updated = true;

  LOG_DEBUG(LOG_TAG,
            "%s: Configured: restart_input = %d restart_output = %d "
            "config_updated = %d",
            __func__, *p_restart_input, *p_restart_output, *p_config_updated);

  return true;

fail:
  current_codec_config_ = last_codec_config;
  return false;
}

bool A2dpCodecs::setCodecAudioConfig(
    const btav_a2dp_codec_config_t& codec_audio_config,
    const tA2DP_ENCODER_INIT_PEER_PARAMS* p_peer_params,
    const uint8_t* p_peer_sink_capabilities, uint8_t* p_result_codec_config,
    bool* p_restart_output, bool* p_config_updated) {
  std::lock_guard<std::recursive_mutex> lock(codec_mutex_);
  btav_a2dp_codec_config_t codec_user_config;
  A2dpCodecConfig* a2dp_codec_config = current_codec_config_;
  *p_restart_output = false;
  *p_config_updated = false;

  if (a2dp_codec_config == nullptr) return false;

  // Reuse the existing codec user config
  codec_user_config = a2dp_codec_config->getCodecUserConfig();
  bool restart_input = false;  // Flag ignored - input was just restarted
  if (!a2dp_codec_config->setCodecUserConfig(
          codec_user_config, codec_audio_config, p_peer_params,
          p_peer_sink_capabilities, true, p_result_codec_config, &restart_input,
          p_restart_output, p_config_updated)) {
    return false;
  }

  return true;
}

bool A2dpCodecs::setCodecOtaConfig(
    const uint8_t* p_ota_codec_config,
    const tA2DP_ENCODER_INIT_PEER_PARAMS* p_peer_params,
    uint8_t* p_result_codec_config, bool* p_restart_input,
    bool* p_restart_output, bool* p_config_updated) {
  std::lock_guard<std::recursive_mutex> lock(codec_mutex_);
  btav_a2dp_codec_index_t codec_type;
  btav_a2dp_codec_config_t codec_user_config;
  btav_a2dp_codec_config_t codec_audio_config;
  A2dpCodecConfig* a2dp_codec_config = nullptr;
  A2dpCodecConfig* last_codec_config = current_codec_config_;
  *p_restart_input = false;
  *p_restart_output = false;
  *p_config_updated = false;


  // Check whether the codec config for the same codec is explicitly configured
  // by user configuration. If yes, then the OTA codec configuration is
  // ignored.
  codec_type = A2DP_SourceCodecIndex(p_ota_codec_config);
  if (codec_type == BTAV_A2DP_CODEC_INDEX_MAX) {
    LOG_WARN(LOG_TAG,
             "%s: ignoring peer OTA codec configuration: "
             "invalid codec",
             __func__);
    goto fail;  // Invalid codec
  } else {
    auto iter = indexed_codecs_.find(codec_type);
    if (iter == indexed_codecs_.end()) {
      LOG_WARN(LOG_TAG,
               "%s: cannot find codec configuration for peer OTA codec %s",
               __func__, A2DP_CodecName(p_ota_codec_config));
      goto fail;
    }
    a2dp_codec_config = iter->second;
  }
  current_codec_config_ = a2dp_codec_config;

  // Reuse the existing codec user config and codec audio config
  codec_audio_config = a2dp_codec_config->getCodecAudioConfig();
  if (!a2dp_codec_config->setCodecUserConfig(
          codec_user_config, codec_audio_config, p_peer_params,
          p_ota_codec_config, false, p_result_codec_config, p_restart_input,
          p_restart_output, p_config_updated)) {
    LOG_WARN(LOG_TAG,
             "%s: cannot set codec configuration for peer OTA codec %s",
             __func__, A2DP_CodecName(p_ota_codec_config));
    goto fail;
  }
  CHECK(current_codec_config_ != nullptr);

  if (*p_restart_input || *p_restart_output) *p_config_updated = true;

  return true;

fail:
  current_codec_config_ = last_codec_config;
  return false;
}

bool A2dpCodecs::getCodecConfigAndCapabilities(
    btav_a2dp_codec_config_t* p_codec_config,
    std::vector<btav_a2dp_codec_config_t>* p_codecs_local_capabilities,
    std::vector<btav_a2dp_codec_config_t>* p_codecs_selectable_capabilities) {
  std::lock_guard<std::recursive_mutex> lock(codec_mutex_);

  if (current_codec_config_ != nullptr) {
    *p_codec_config = current_codec_config_->getCodecConfig();
  } else {
    btav_a2dp_codec_config_t codec_config;
    memset(&codec_config, 0, sizeof(codec_config));
    *p_codec_config = codec_config;
  }

  std::vector<btav_a2dp_codec_config_t> codecs_capabilities;
  for (auto codec : orderedSourceCodecs()) {
    codecs_capabilities.push_back(codec->getCodecLocalCapability());
  }
  *p_codecs_local_capabilities = codecs_capabilities;

  codecs_capabilities.clear();
  for (auto codec : orderedSourceCodecs()) {
    btav_a2dp_codec_config_t codec_capability =
        codec->getCodecSelectableCapability();
    // Don't add entries that cannot be used
    if ((codec_capability.sample_rate == BTAV_A2DP_CODEC_SAMPLE_RATE_NONE) ||
        (codec_capability.bits_per_sample ==
         BTAV_A2DP_CODEC_BITS_PER_SAMPLE_NONE) ||
        (codec_capability.channel_mode == BTAV_A2DP_CODEC_CHANNEL_MODE_NONE)) {
      continue;
    }
    codecs_capabilities.push_back(codec_capability);
  }
  *p_codecs_selectable_capabilities = codecs_capabilities;

  return true;
}

void A2dpCodecs::debug_codec_dump(int fd) {
  std::lock_guard<std::recursive_mutex> lock(codec_mutex_);
  dprintf(fd, "\nA2DP Codecs State:\n");

  // Print the current codec name
  if (current_codec_config_ != nullptr) {
    dprintf(fd, "  Current Codec: %s\n", current_codec_config_->name().c_str());
  } else {
    dprintf(fd, "  Current Codec: None\n");
  }

  // Print the codec-specific state
  for (auto codec_config : ordered_source_codecs_) {
    codec_config->debug_codec_dump(fd);
  }
}

tA2DP_CODEC_TYPE A2DP_GetCodecType(const uint8_t* p_codec_info) {
  return (tA2DP_CODEC_TYPE)(p_codec_info[AVDT_CODEC_TYPE_INDEX]);
}

bool A2DP_IsSourceCodecValid(const uint8_t* p_codec_info) {
  tA2DP_CODEC_TYPE codec_type = A2DP_GetCodecType(p_codec_info);

  LOG_VERBOSE(LOG_TAG, "%s: codec_type = 0x%x", __func__, codec_type);

  switch (codec_type) {
    case A2DP_MEDIA_CT_SBC:
      return A2DP_IsSourceCodecValidSbc(p_codec_info);
    case A2DP_MEDIA_CT_AAC:
      return A2DP_IsSourceCodecValidAac(p_codec_info);
    case A2DP_MEDIA_CT_NON_A2DP:
      return A2DP_IsVendorSourceCodecValid(p_codec_info);
    default:
      break;
  }

  return false;
}

bool A2DP_IsSinkCodecValid(const uint8_t* p_codec_info) {
  tA2DP_CODEC_TYPE codec_type = A2DP_GetCodecType(p_codec_info);

  LOG_VERBOSE(LOG_TAG, "%s: codec_type = 0x%x", __func__, codec_type);

  switch (codec_type) {
    case A2DP_MEDIA_CT_SBC:
      return A2DP_IsSinkCodecValidSbc(p_codec_info);
    case A2DP_MEDIA_CT_AAC:
      return A2DP_IsSinkCodecValidAac(p_codec_info);
    case A2DP_MEDIA_CT_NON_A2DP:
      return A2DP_IsVendorSinkCodecValid(p_codec_info);
    default:
      break;
  }

  return false;
}

bool A2DP_IsPeerSourceCodecValid(const uint8_t* p_codec_info) {
  tA2DP_CODEC_TYPE codec_type = A2DP_GetCodecType(p_codec_info);

  LOG_VERBOSE(LOG_TAG, "%s: codec_type = 0x%x", __func__, codec_type);

  switch (codec_type) {
    case A2DP_MEDIA_CT_SBC:
      return A2DP_IsPeerSourceCodecValidSbc(p_codec_info);
    case A2DP_MEDIA_CT_AAC:
      return A2DP_IsPeerSourceCodecValidAac(p_codec_info);
    case A2DP_MEDIA_CT_NON_A2DP:
      return A2DP_IsVendorPeerSourceCodecValid(p_codec_info);
    default:
      break;
  }

  return false;
}

bool A2DP_IsPeerSinkCodecValid(const uint8_t* p_codec_info) {
  tA2DP_CODEC_TYPE codec_type = A2DP_GetCodecType(p_codec_info);

  LOG_VERBOSE(LOG_TAG, "%s: codec_type = 0x%x", __func__, codec_type);

  switch (codec_type) {
    case A2DP_MEDIA_CT_SBC:
      return A2DP_IsPeerSinkCodecValidSbc(p_codec_info);
    case A2DP_MEDIA_CT_AAC:
      return A2DP_IsPeerSinkCodecValidAac(p_codec_info);
    case A2DP_MEDIA_CT_NON_A2DP:
      return A2DP_IsVendorPeerSinkCodecValid(p_codec_info);
    default:
      break;
  }

  return false;
}

bool A2DP_IsSinkCodecSupported(const uint8_t* p_codec_info) {
  tA2DP_CODEC_TYPE codec_type = A2DP_GetCodecType(p_codec_info);

  LOG_VERBOSE(LOG_TAG, "%s: codec_type = 0x%x", __func__, codec_type);

  switch (codec_type) {
    case A2DP_MEDIA_CT_SBC:
      return A2DP_IsSinkCodecSupportedSbc(p_codec_info);
    case A2DP_MEDIA_CT_AAC:
      return A2DP_IsSinkCodecSupportedAac(p_codec_info);
    case A2DP_MEDIA_CT_NON_A2DP:
      return A2DP_IsVendorSinkCodecSupported(p_codec_info);
    default:
      break;
  }

  LOG_ERROR(LOG_TAG, "%s: unsupported codec type 0x%x", __func__, codec_type);
  return false;
}

bool A2DP_IsPeerSourceCodecSupported(const uint8_t* p_codec_info) {
  tA2DP_CODEC_TYPE codec_type = A2DP_GetCodecType(p_codec_info);

  LOG_VERBOSE(LOG_TAG, "%s: codec_type = 0x%x", __func__, codec_type);

  switch (codec_type) {
    case A2DP_MEDIA_CT_SBC:
      return A2DP_IsPeerSourceCodecSupportedSbc(p_codec_info);
    case A2DP_MEDIA_CT_AAC:
      return A2DP_IsPeerSourceCodecSupportedAac(p_codec_info);
    case A2DP_MEDIA_CT_NON_A2DP:
      return A2DP_IsVendorPeerSourceCodecSupported(p_codec_info);
    default:
      break;
  }

  LOG_ERROR(LOG_TAG, "%s: unsupported codec type 0x%x", __func__, codec_type);
  return false;
}

void A2DP_InitDefaultCodec(uint8_t* p_codec_info) {
  A2DP_InitDefaultCodecSbc(p_codec_info);
}

tA2DP_STATUS A2DP_BuildSrc2SinkConfig(const uint8_t* p_src_cap,
                                      uint8_t* p_pref_cfg) {
  tA2DP_CODEC_TYPE codec_type = A2DP_GetCodecType(p_src_cap);

  LOG_VERBOSE(LOG_TAG, "%s: codec_type = 0x%x", __func__, codec_type);

  switch (codec_type) {
    case A2DP_MEDIA_CT_SBC:
      return A2DP_BuildSrc2SinkConfigSbc(p_src_cap, p_pref_cfg);
    case A2DP_MEDIA_CT_AAC:
      return A2DP_BuildSrc2SinkConfigAac(p_src_cap, p_pref_cfg);
    case A2DP_MEDIA_CT_NON_A2DP:
      return A2DP_VendorBuildSrc2SinkConfig(p_src_cap, p_pref_cfg);
    default:
      break;
  }

  LOG_ERROR(LOG_TAG, "%s: unsupported codec type 0x%x", __func__, codec_type);
  return A2DP_NS_CODEC_TYPE;
}

bool A2DP_UsesRtpHeader(bool content_protection_enabled,
                        const uint8_t* p_codec_info) {
  tA2DP_CODEC_TYPE codec_type = A2DP_GetCodecType(p_codec_info);

  if (codec_type != A2DP_MEDIA_CT_NON_A2DP) return true;

  return A2DP_VendorUsesRtpHeader(content_protection_enabled, p_codec_info);
}

uint8_t A2DP_GetMediaType(const uint8_t* p_codec_info) {
  uint8_t media_type = (p_codec_info[A2DP_MEDIA_TYPE_OFFSET] >> 4) & 0x0f;
  return media_type;
}

const char* A2DP_CodecName(const uint8_t* p_codec_info) {
  tA2DP_CODEC_TYPE codec_type = A2DP_GetCodecType(p_codec_info);

  LOG_VERBOSE(LOG_TAG, "%s: codec_type = 0x%x", __func__, codec_type);

  switch (codec_type) {
    case A2DP_MEDIA_CT_SBC:
      return A2DP_CodecNameSbc(p_codec_info);
    case A2DP_MEDIA_CT_AAC:
      return A2DP_CodecNameAac(p_codec_info);
    case A2DP_MEDIA_CT_NON_A2DP:
      return A2DP_VendorCodecName(p_codec_info);
    default:
      break;
  }

  LOG_ERROR(LOG_TAG, "%s: unsupported codec type 0x%x", __func__, codec_type);
  return "UNKNOWN CODEC";
}

bool A2DP_CodecTypeEquals(const uint8_t* p_codec_info_a,
                          const uint8_t* p_codec_info_b) {
  tA2DP_CODEC_TYPE codec_type_a = A2DP_GetCodecType(p_codec_info_a);
  tA2DP_CODEC_TYPE codec_type_b = A2DP_GetCodecType(p_codec_info_b);

  if (codec_type_a != codec_type_b) return false;

  switch (codec_type_a) {
    case A2DP_MEDIA_CT_SBC:
      return A2DP_CodecTypeEqualsSbc(p_codec_info_a, p_codec_info_b);
    case A2DP_MEDIA_CT_AAC:
      return A2DP_CodecTypeEqualsAac(p_codec_info_a, p_codec_info_b);
    case A2DP_MEDIA_CT_NON_A2DP:
      return A2DP_VendorCodecTypeEquals(p_codec_info_a, p_codec_info_b);
    default:
      break;
  }

  LOG_ERROR(LOG_TAG, "%s: unsupported codec type 0x%x", __func__, codec_type_a);
  return false;
}

bool A2DP_CodecEquals(const uint8_t* p_codec_info_a,
                      const uint8_t* p_codec_info_b) {
  tA2DP_CODEC_TYPE codec_type_a = A2DP_GetCodecType(p_codec_info_a);
  tA2DP_CODEC_TYPE codec_type_b = A2DP_GetCodecType(p_codec_info_b);

  if (codec_type_a != codec_type_b) return false;

  switch (codec_type_a) {
    case A2DP_MEDIA_CT_SBC:
      return A2DP_CodecEqualsSbc(p_codec_info_a, p_codec_info_b);
    case A2DP_MEDIA_CT_AAC:
      return A2DP_CodecEqualsAac(p_codec_info_a, p_codec_info_b);
    case A2DP_MEDIA_CT_NON_A2DP:
      return A2DP_VendorCodecEquals(p_codec_info_a, p_codec_info_b);
    default:
      break;
  }

  LOG_ERROR(LOG_TAG, "%s: unsupported codec type 0x%x", __func__, codec_type_a);
  return false;
}

int A2DP_GetTrackSampleRate(const uint8_t* p_codec_info) {
  tA2DP_CODEC_TYPE codec_type = A2DP_GetCodecType(p_codec_info);

  LOG_VERBOSE(LOG_TAG, "%s: codec_type = 0x%x", __func__, codec_type);

  switch (codec_type) {
    case A2DP_MEDIA_CT_SBC:
      return A2DP_GetTrackSampleRateSbc(p_codec_info);
    case A2DP_MEDIA_CT_AAC:
      return A2DP_GetTrackSampleRateAac(p_codec_info);
    case A2DP_MEDIA_CT_NON_A2DP:
      return A2DP_VendorGetTrackSampleRate(p_codec_info);
    default:
      break;
  }

  LOG_ERROR(LOG_TAG, "%s: unsupported codec type 0x%x", __func__, codec_type);
  return -1;
}

int A2DP_GetTrackChannelCount(const uint8_t* p_codec_info) {
  tA2DP_CODEC_TYPE codec_type = A2DP_GetCodecType(p_codec_info);

  LOG_VERBOSE(LOG_TAG, "%s: codec_type = 0x%x", __func__, codec_type);

  switch (codec_type) {
    case A2DP_MEDIA_CT_SBC:
      return A2DP_GetTrackChannelCountSbc(p_codec_info);
    case A2DP_MEDIA_CT_AAC:
      return A2DP_GetTrackChannelCountAac(p_codec_info);
    case A2DP_MEDIA_CT_NON_A2DP:
      return A2DP_VendorGetTrackChannelCount(p_codec_info);
    default:
      break;
  }

  LOG_ERROR(LOG_TAG, "%s: unsupported codec type 0x%x", __func__, codec_type);
  return -1;
}

int A2DP_GetSinkTrackChannelType(const uint8_t* p_codec_info) {
  tA2DP_CODEC_TYPE codec_type = A2DP_GetCodecType(p_codec_info);

  LOG_VERBOSE(LOG_TAG, "%s: codec_type = 0x%x", __func__, codec_type);

  switch (codec_type) {
    case A2DP_MEDIA_CT_SBC:
      return A2DP_GetSinkTrackChannelTypeSbc(p_codec_info);
    case A2DP_MEDIA_CT_AAC:
      return A2DP_GetSinkTrackChannelTypeAac(p_codec_info);
    case A2DP_MEDIA_CT_NON_A2DP:
      return A2DP_VendorGetSinkTrackChannelType(p_codec_info);
    default:
      break;
  }

  LOG_ERROR(LOG_TAG, "%s: unsupported codec type 0x%x", __func__, codec_type);
  return -1;
}

int A2DP_GetSinkFramesCountToProcess(uint64_t time_interval_ms,
                                     const uint8_t* p_codec_info) {
  tA2DP_CODEC_TYPE codec_type = A2DP_GetCodecType(p_codec_info);

  LOG_VERBOSE(LOG_TAG, "%s: codec_type = 0x%x", __func__, codec_type);

  switch (codec_type) {
    case A2DP_MEDIA_CT_SBC:
      return A2DP_GetSinkFramesCountToProcessSbc(time_interval_ms,
                                                 p_codec_info);
    case A2DP_MEDIA_CT_AAC:
      return A2DP_GetSinkFramesCountToProcessAac(time_interval_ms,
                                                 p_codec_info);
    case A2DP_MEDIA_CT_NON_A2DP:
      return A2DP_VendorGetSinkFramesCountToProcess(time_interval_ms,
                                                    p_codec_info);
    default:
      break;
  }

  LOG_ERROR(LOG_TAG, "%s: unsupported codec type 0x%x", __func__, codec_type);
  return -1;
}

bool A2DP_GetPacketTimestamp(const uint8_t* p_codec_info, const uint8_t* p_data,
                             uint32_t* p_timestamp) {
  tA2DP_CODEC_TYPE codec_type = A2DP_GetCodecType(p_codec_info);

  switch (codec_type) {
    case A2DP_MEDIA_CT_SBC:
      return A2DP_GetPacketTimestampSbc(p_codec_info, p_data, p_timestamp);
    case A2DP_MEDIA_CT_AAC:
      return A2DP_GetPacketTimestampAac(p_codec_info, p_data, p_timestamp);
    case A2DP_MEDIA_CT_NON_A2DP:
      return A2DP_VendorGetPacketTimestamp(p_codec_info, p_data, p_timestamp);
    default:
      break;
  }

  LOG_ERROR(LOG_TAG, "%s: unsupported codec type 0x%x", __func__, codec_type);
  return false;
}

bool A2DP_BuildCodecHeader(const uint8_t* p_codec_info, BT_HDR* p_buf,
                           uint16_t frames_per_packet) {
  tA2DP_CODEC_TYPE codec_type = A2DP_GetCodecType(p_codec_info);

  switch (codec_type) {
    case A2DP_MEDIA_CT_SBC:
      return A2DP_BuildCodecHeaderSbc(p_codec_info, p_buf, frames_per_packet);
    case A2DP_MEDIA_CT_AAC:
      return A2DP_BuildCodecHeaderAac(p_codec_info, p_buf, frames_per_packet);
    case A2DP_MEDIA_CT_NON_A2DP:
      return A2DP_VendorBuildCodecHeader(p_codec_info, p_buf,
                                         frames_per_packet);
    default:
      break;
  }

  LOG_ERROR(LOG_TAG, "%s: unsupported codec type 0x%x", __func__, codec_type);
  return false;
}

const tA2DP_ENCODER_INTERFACE* A2DP_GetEncoderInterface(
    const uint8_t* p_codec_info) {
  tA2DP_CODEC_TYPE codec_type = A2DP_GetCodecType(p_codec_info);

  LOG_VERBOSE(LOG_TAG, "%s: codec_type = 0x%x", __func__, codec_type);

  switch (codec_type) {
    case A2DP_MEDIA_CT_SBC:
      return A2DP_GetEncoderInterfaceSbc(p_codec_info);
    case A2DP_MEDIA_CT_AAC:
      return A2DP_GetEncoderInterfaceAac(p_codec_info);
    case A2DP_MEDIA_CT_NON_A2DP:
      return A2DP_VendorGetEncoderInterface(p_codec_info);
    default:
      break;
  }

  LOG_ERROR(LOG_TAG, "%s: unsupported codec type 0x%x", __func__, codec_type);
  return NULL;
}

bool A2DP_AdjustCodec(uint8_t* p_codec_info) {
  tA2DP_CODEC_TYPE codec_type = A2DP_GetCodecType(p_codec_info);

  switch (codec_type) {
    case A2DP_MEDIA_CT_SBC:
      return A2DP_AdjustCodecSbc(p_codec_info);
    case A2DP_MEDIA_CT_AAC:
      return A2DP_AdjustCodecAac(p_codec_info);
    case A2DP_MEDIA_CT_NON_A2DP:
      return A2DP_VendorAdjustCodec(p_codec_info);
    default:
      break;
  }

  LOG_ERROR(LOG_TAG, "%s: unsupported codec type 0x%x", __func__, codec_type);
  return false;
}

btav_a2dp_codec_index_t A2DP_SourceCodecIndex(const uint8_t* p_codec_info) {
  tA2DP_CODEC_TYPE codec_type = A2DP_GetCodecType(p_codec_info);

  LOG_VERBOSE(LOG_TAG, "%s: codec_type = 0x%x", __func__, codec_type);

  switch (codec_type) {
    case A2DP_MEDIA_CT_SBC:
      return A2DP_SourceCodecIndexSbc(p_codec_info);
    case A2DP_MEDIA_CT_AAC:
      return A2DP_SourceCodecIndexAac(p_codec_info);
    case A2DP_MEDIA_CT_NON_A2DP:
      return A2DP_VendorSourceCodecIndex(p_codec_info);
    default:
      break;
  }

  LOG_ERROR(LOG_TAG, "%s: unsupported codec type 0x%x", __func__, codec_type);
  return BTAV_A2DP_CODEC_INDEX_MAX;
}

const char* A2DP_CodecIndexStr(btav_a2dp_codec_index_t codec_index) {
  switch (codec_index) {
    case BTAV_A2DP_CODEC_INDEX_SOURCE_SBC:
      return A2DP_CodecIndexStrSbc();
    case BTAV_A2DP_CODEC_INDEX_SINK_SBC:
      return A2DP_CodecIndexStrSbcSink();
    case BTAV_A2DP_CODEC_INDEX_SOURCE_AAC:
      return A2DP_CodecIndexStrAac();
    default:
      break;
  }

  if (codec_index < BTAV_A2DP_CODEC_INDEX_MAX)
    return A2DP_VendorCodecIndexStr(codec_index);

  return "UNKNOWN CODEC INDEX";
}

bool A2DP_InitCodecConfig(btav_a2dp_codec_index_t codec_index,
                          tAVDT_CFG* p_cfg) {
  LOG_VERBOSE(LOG_TAG, "%s: codec %s", __func__,
              A2DP_CodecIndexStr(codec_index));

  /* Default: no content protection info */
  p_cfg->num_protect = 0;
  p_cfg->protect_info[0] = 0;

  switch (codec_index) {
    case BTAV_A2DP_CODEC_INDEX_SOURCE_SBC:
      return A2DP_InitCodecConfigSbc(p_cfg);
    case BTAV_A2DP_CODEC_INDEX_SINK_SBC:
      return A2DP_InitCodecConfigSbcSink(p_cfg);
    case BTAV_A2DP_CODEC_INDEX_SOURCE_AAC:
      return A2DP_InitCodecConfigAac(p_cfg);
    default:
      break;
  }

  if (codec_index < BTAV_A2DP_CODEC_INDEX_MAX)
    return A2DP_VendorInitCodecConfig(codec_index, p_cfg);

  return false;
}

void A2DP_SetOffloadStatus(bool offload_status, char *offload_cap) {
  //char value[PROPERTY_VALUE_MAX] = {'\0'};
  char *tok = NULL;
  char *tmp_token = NULL;
  LOG_INFO(LOG_TAG,"A2dp_SetOffloadStatus:status = %d",
                     offload_status);
  mA2dp_offload_status = offload_status;
  offload_capability = true;
  if (strcmp(offload_cap,"false") == 0) offload_capability = false;

  if (mA2dp_offload_status) {
    tok = strtok_r((char*)offload_cap, "-", &tmp_token);
    while (tok != NULL)
    {
      if (strcmp(tok,"sbc") == 0) {
        LOG_INFO(LOG_TAG,"%s: SBC offload supported",__func__);
        sbc_offload = true;
      } else if (strcmp(tok,"aptx") == 0) {
        LOG_INFO(LOG_TAG,"%s: aptX offload supported",__func__);
        aptx_offload = true;
      } else if (strcmp(tok,"aac") == 0) {
        LOG_INFO(LOG_TAG,"%s: AAC offload supported",__func__);
        aac_offload = TRUE;
      } else if (strcmp(tok,"aptxhd") == 0) {
        LOG_INFO(LOG_TAG,"%s: APTXHD offload supported",__func__);
        aptxhd_offload = TRUE;
      }
      tok = strtok_r(NULL, "-", &tmp_token);
    };
  }
}

bool A2DP_GetOffloadStatus() {
  return mA2dp_offload_status;
}

bool A2DP_IsCodecEnabledInOffload(btav_a2dp_codec_index_t codec_index) {
  bool codec_status = false;
  if (offload_capability) {
    switch (codec_index) {
    case BTAV_A2DP_CODEC_INDEX_SOURCE_SBC:
      codec_status = sbc_offload;
      break;
    case BTAV_A2DP_CODEC_INDEX_SOURCE_AAC:
      codec_status = aac_offload;
      break;
    case BTAV_A2DP_CODEC_INDEX_SOURCE_APTX:
      codec_status = aptx_offload;
      break;
    case BTAV_A2DP_CODEC_INDEX_SOURCE_APTX_HD:
      codec_status = aptxhd_offload;
      break;
    case BTAV_A2DP_CODEC_INDEX_SOURCE_LDAC:
      LOG_INFO(LOG_TAG,"LDAC not enabled in offload currently");
      codec_status = ldac_offload;
      break;
    case BTAV_A2DP_CODEC_INDEX_SOURCE_MAX:
    case BTAV_A2DP_CODEC_INDEX_SINK_MAX:
      break;
    }
  } else {
    if (codec_index != BTAV_A2DP_CODEC_INDEX_SOURCE_LDAC &&
      codec_index != BTAV_A2DP_CODEC_INDEX_SINK_MAX &&
      codec_index != BTAV_A2DP_CODEC_INDEX_SOURCE_MAX)
      LOG_INFO(LOG_TAG,"SplitA2dp enabled, but offload capability not set");
      return true;
  }
  return codec_status;
}
<<<<<<< HEAD

bool A2DP_DumpCodecInfo(const uint8_t* p_codec_info) {
  tA2DP_CODEC_TYPE codec_type = A2DP_GetCodecType(p_codec_info);

  LOG_VERBOSE(LOG_TAG, "%s: codec_type = 0x%x", __func__, codec_type);

  switch (codec_type) {
    case A2DP_MEDIA_CT_SBC:
      return A2DP_DumpCodecInfoSbc(p_codec_info);
    case A2DP_MEDIA_CT_AAC:
      return A2DP_DumpCodecInfoAac(p_codec_info);
    case A2DP_MEDIA_CT_NON_A2DP:
      return A2DP_VendorDumpCodecInfo(p_codec_info);
    default:
      break;
  }

  LOG_ERROR(LOG_TAG, "%s: unsupported codec type 0x%x", __func__, codec_type);
  return false;
}
=======
>>>>>>> 1655adaf
<|MERGE_RESOLUTION|>--- conflicted
+++ resolved
@@ -1346,7 +1346,6 @@
   }
   return codec_status;
 }
-<<<<<<< HEAD
 
 bool A2DP_DumpCodecInfo(const uint8_t* p_codec_info) {
   tA2DP_CODEC_TYPE codec_type = A2DP_GetCodecType(p_codec_info);
@@ -1366,6 +1365,4 @@
 
   LOG_ERROR(LOG_TAG, "%s: unsupported codec type 0x%x", __func__, codec_type);
   return false;
-}
-=======
->>>>>>> 1655adaf
+}