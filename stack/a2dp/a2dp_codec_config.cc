--- conflicted
+++ resolved
@@ -1276,7 +1276,6 @@
   return false;
 }
 
-<<<<<<< HEAD
 void A2DP_SetOffloadStatus(bool offload_status, char *offload_cap) {
   //char value[PROPERTY_VALUE_MAX] = {'\0'};
   char *tok = NULL;
@@ -1336,7 +1335,6 @@
     }
   }
   return codec_status;
-=======
 bool A2DP_DumpCodecInfo(const uint8_t* p_codec_info) {
   tA2DP_CODEC_TYPE codec_type = A2DP_GetCodecType(p_codec_info);
 
@@ -1355,5 +1353,4 @@
 
   LOG_ERROR(LOG_TAG, "%s: unsupported codec type 0x%x", __func__, codec_type);
   return false;
->>>>>>> 33c24763
 }