/******************************************************************************
 * Copyright (C) 2017, The Linux Foundation. All rights reserved.
 * Not a Contribution.
 ******************************************************************************/
/******************************************************************************
 *
 *  Copyright (C) 2004-2012 Broadcom Corporation
 *
 *  Licensed under the Apache License, Version 2.0 (the "License");
 *  you may not use this file except in compliance with the License.
 *  You may obtain a copy of the License at:
 *
 *  http://www.apache.org/licenses/LICENSE-2.0
 *
 *  Unless required by applicable law or agreed to in writing, software
 *  distributed under the License is distributed on an "AS IS" BASIS,
 *  WITHOUT WARRANTIES OR CONDITIONS OF ANY KIND, either express or implied.
 *  See the License for the specific language governing permissions and
 *  limitations under the License.
 *
 ******************************************************************************/

/******************************************************************************
 *
 *  This file contains action functions for advanced audio/video stream
 *  state machine. these functions are shared by both audio and video
 *  streams.
 *
 ******************************************************************************/

#include "bt_target.h"

#include <base/logging.h>
#include <string.h>
#include <vector>

#include "a2dp_api.h"
#include "avdt_api.h"
#include "bt_utils.h"
#include "bta_av_int.h"
#include "btif/include/btif_av_co.h"
#include "btif/include/btif_storage.h"
#include "device/include/interop.h"
#include "l2c_api.h"
#include "l2cdefs.h"
#include "osi/include/osi.h"
#include "osi/include/properties.h"
#include "utl.h"
#include "btm_int.h"
#include "device/include/controller.h"
#include "a2dp_sbc.h"
#if (BTA_AR_INCLUDED == TRUE)
#include "bta_ar_api.h"
#endif

/*****************************************************************************
 *  Constants
 ****************************************************************************/

/* the delay time in milliseconds to start service discovery on AVRCP */
#ifndef BTA_AV_RC_DISC_TIME_VAL
#define BTA_AV_RC_DISC_TIME_VAL 3500
#endif

/* the timer in milliseconds to guard against link busy and AVDT_CloseReq failed
 * to be sent */
#ifndef BTA_AV_CLOSE_REQ_TIME_VAL
#define BTA_AV_CLOSE_REQ_TIME_VAL 4000
#endif

/* number to retry on reconfigure failure - some headsets requirs this number to
 * be more than 1 */
#ifndef BTA_AV_RECONFIG_RETRY
#define BTA_AV_RECONFIG_RETRY 6
#endif

/* ACL quota we are letting FW use for A2DP Offload Tx. */
#define BTA_AV_A2DP_OFFLOAD_XMIT_QUOTA 4

static void bta_av_st_rc_timer(tBTA_AV_SCB* p_scb,
                               UNUSED_ATTR tBTA_AV_DATA* p_data);

/* state machine states */
enum {
  BTA_AV_INIT_SST,
  BTA_AV_INCOMING_SST,
  BTA_AV_OPENING_SST,
  BTA_AV_OPEN_SST,
  BTA_AV_RCFG_SST,
  BTA_AV_CLOSING_SST
};

/* the call out functions for audio stream */
const tBTA_AV_CO_FUNCTS bta_av_a2dp_cos = {
    bta_av_co_audio_init,          bta_av_co_audio_disc_res,
    bta_av_co_audio_getconfig,     bta_av_co_audio_setconfig,
    bta_av_co_audio_open,          bta_av_co_audio_close,
    bta_av_co_audio_start,         bta_av_co_audio_stop,
    bta_av_co_audio_src_data_path, bta_av_co_audio_delay,
    bta_av_co_audio_update_mtu,    bta_av_co_cp_get_flag,
    bta_av_co_cp_is_active};

/* ssm action functions for audio stream */
const tBTA_AV_SACT bta_av_a2dp_action[] = {
    bta_av_do_disc_a2dp,    /* BTA_AV_DO_DISC  */
    bta_av_cleanup,         /* BTA_AV_CLEANUP */
    bta_av_free_sdb,        /* BTA_AV_FREE_SDB */
    bta_av_config_ind,      /* BTA_AV_CONFIG_IND */
    bta_av_disconnect_req,  /* BTA_AV_DISCONNECT_REQ */
    bta_av_security_req,    /* BTA_AV_SECURITY_REQ */
    bta_av_security_rsp,    /* BTA_AV_SECURITY_RSP */
    bta_av_setconfig_rsp,   /* BTA_AV_SETCONFIG_RSP */
    bta_av_st_rc_timer,     /* BTA_AV_ST_RC_TIMER */
    bta_av_str_opened,      /* BTA_AV_STR_OPENED */
    bta_av_security_ind,    /* BTA_AV_SECURITY_IND */
    bta_av_security_cfm,    /* BTA_AV_SECURITY_CFM */
    bta_av_do_close,        /* BTA_AV_DO_CLOSE */
    bta_av_connect_req,     /* BTA_AV_CONNECT_REQ */
    bta_av_sdp_failed,      /* BTA_AV_SDP_FAILED */
    bta_av_disc_results,    /* BTA_AV_DISC_RESULTS */
    bta_av_disc_res_as_acp, /* BTA_AV_DISC_RES_AS_ACP */
    bta_av_open_failed,     /* BTA_AV_OPEN_FAILED */
    bta_av_getcap_results,  /* BTA_AV_GETCAP_RESULTS */
    bta_av_setconfig_rej,   /* BTA_AV_SETCONFIG_REJ */
    bta_av_discover_req,    /* BTA_AV_DISCOVER_REQ */
    bta_av_conn_failed,     /* BTA_AV_CONN_FAILED */
    bta_av_do_start,        /* BTA_AV_DO_START */
    bta_av_str_stopped,     /* BTA_AV_STR_STOPPED */
    bta_av_reconfig,        /* BTA_AV_RECONFIG */
    bta_av_data_path,       /* BTA_AV_DATA_PATH */
    bta_av_start_ok,        /* BTA_AV_START_OK */
    bta_av_start_failed,    /* BTA_AV_START_FAILED */
    bta_av_str_closed,      /* BTA_AV_STR_CLOSED */
    bta_av_clr_cong,        /* BTA_AV_CLR_CONG */
    bta_av_suspend_cfm,     /* BTA_AV_SUSPEND_CFM */
    bta_av_rcfg_str_ok,     /* BTA_AV_RCFG_STR_OK */
    bta_av_rcfg_failed,     /* BTA_AV_RCFG_FAILED */
    bta_av_rcfg_connect,    /* BTA_AV_RCFG_CONNECT */
    bta_av_rcfg_discntd,    /* BTA_AV_RCFG_DISCNTD */
    bta_av_suspend_cont,    /* BTA_AV_SUSPEND_CONT */
    bta_av_rcfg_cfm,        /* BTA_AV_RCFG_CFM */
    bta_av_rcfg_open,       /* BTA_AV_RCFG_OPEN */
    bta_av_security_rej,    /* BTA_AV_SECURITY_REJ */
    bta_av_open_rc,         /* BTA_AV_OPEN_RC */
    bta_av_chk_2nd_start,   /* BTA_AV_CHK_2ND_START */
    bta_av_save_caps,       /* BTA_AV_SAVE_CAPS */
    bta_av_set_use_rc,      /* BTA_AV_SET_USE_RC */
    bta_av_cco_close,       /* BTA_AV_CCO_CLOSE */
    bta_av_switch_role,     /* BTA_AV_SWITCH_ROLE */
    bta_av_role_res,        /* BTA_AV_ROLE_RES */
    bta_av_delay_co,        /* BTA_AV_DELAY_CO */
    bta_av_open_at_inc,     /* BTA_AV_OPEN_AT_INC */
    bta_av_offload_req,     /* BTA_AV_OFFLOAD_REQ */
    bta_av_offload_rsp,     /* BTA_AV_OFFLOAD_RSP */
    NULL};

/* these tables translate AVDT events to SSM events */
static const uint16_t bta_av_stream_evt_ok[] = {
    BTA_AV_STR_DISC_OK_EVT,      /* AVDT_DISCOVER_CFM_EVT */
    BTA_AV_STR_GETCAP_OK_EVT,    /* AVDT_GETCAP_CFM_EVT */
    BTA_AV_STR_OPEN_OK_EVT,      /* AVDT_OPEN_CFM_EVT */
    BTA_AV_STR_OPEN_OK_EVT,      /* AVDT_OPEN_IND_EVT */
    BTA_AV_STR_CONFIG_IND_EVT,   /* AVDT_CONFIG_IND_EVT */
    BTA_AV_STR_START_OK_EVT,     /* AVDT_START_CFM_EVT */
    BTA_AV_STR_START_OK_EVT,     /* AVDT_START_IND_EVT */
    BTA_AV_STR_SUSPEND_CFM_EVT,  /* AVDT_SUSPEND_CFM_EVT */
    BTA_AV_STR_SUSPEND_CFM_EVT,  /* AVDT_SUSPEND_IND_EVT */
    BTA_AV_STR_CLOSE_EVT,        /* AVDT_CLOSE_CFM_EVT */
    BTA_AV_STR_CLOSE_EVT,        /* AVDT_CLOSE_IND_EVT */
    BTA_AV_STR_RECONFIG_CFM_EVT, /* AVDT_RECONFIG_CFM_EVT */
    0,                           /* AVDT_RECONFIG_IND_EVT */
    BTA_AV_STR_SECURITY_CFM_EVT, /* AVDT_SECURITY_CFM_EVT */
    BTA_AV_STR_SECURITY_IND_EVT, /* AVDT_SECURITY_IND_EVT */
    BTA_AV_STR_WRITE_CFM_EVT,    /* AVDT_WRITE_CFM_EVT */
    BTA_AV_AVDT_CONNECT_EVT,     /* AVDT_CONNECT_IND_EVT */
    BTA_AV_AVDT_DISCONNECT_EVT,  /* AVDT_DISCONNECT_IND_EVT */
#if (AVDT_REPORTING == TRUE)
    BTA_AV_AVDT_RPT_CONN_EVT, /* AVDT_REPORT_CONN_EVT */
    BTA_AV_AVDT_RPT_CONN_EVT, /* AVDT_REPORT_DISCONN_EVT */
#endif
    BTA_AV_AVDT_DELAY_RPT_EVT, /* AVDT_DELAY_REPORT_EVT */
    0                          /* AVDT_DELAY_REPORT_CFM_EVT */
};

static const uint16_t bta_av_stream_evt_fail[] = {
    BTA_AV_STR_DISC_FAIL_EVT,    /* AVDT_DISCOVER_CFM_EVT */
    BTA_AV_STR_GETCAP_FAIL_EVT,  /* AVDT_GETCAP_CFM_EVT */
    BTA_AV_STR_OPEN_FAIL_EVT,    /* AVDT_OPEN_CFM_EVT */
    BTA_AV_STR_OPEN_OK_EVT,      /* AVDT_OPEN_IND_EVT */
    BTA_AV_STR_CONFIG_IND_EVT,   /* AVDT_CONFIG_IND_EVT */
    BTA_AV_STR_START_FAIL_EVT,   /* AVDT_START_CFM_EVT */
    BTA_AV_STR_START_OK_EVT,     /* AVDT_START_IND_EVT */
    BTA_AV_STR_SUSPEND_CFM_EVT,  /* AVDT_SUSPEND_CFM_EVT */
    BTA_AV_STR_SUSPEND_CFM_EVT,  /* AVDT_SUSPEND_IND_EVT */
    BTA_AV_STR_CLOSE_EVT,        /* AVDT_CLOSE_CFM_EVT */
    BTA_AV_STR_CLOSE_EVT,        /* AVDT_CLOSE_IND_EVT */
    BTA_AV_STR_RECONFIG_CFM_EVT, /* AVDT_RECONFIG_CFM_EVT */
    0,                           /* AVDT_RECONFIG_IND_EVT */
    BTA_AV_STR_SECURITY_CFM_EVT, /* AVDT_SECURITY_CFM_EVT */
    BTA_AV_STR_SECURITY_IND_EVT, /* AVDT_SECURITY_IND_EVT */
    BTA_AV_STR_WRITE_CFM_EVT,    /* AVDT_WRITE_CFM_EVT */
    BTA_AV_AVDT_CONNECT_EVT,     /* AVDT_CONNECT_IND_EVT */
    BTA_AV_AVDT_DISCONNECT_EVT,  /* AVDT_DISCONNECT_IND_EVT */
#if (AVDT_REPORTING == TRUE)
    BTA_AV_AVDT_RPT_CONN_EVT, /* AVDT_REPORT_CONN_EVT */
    BTA_AV_AVDT_RPT_CONN_EVT, /* AVDT_REPORT_DISCONN_EVT */
#endif
    BTA_AV_AVDT_DELAY_RPT_EVT, /* AVDT_DELAY_REPORT_EVT */
    0                          /* AVDT_DELAY_REPORT_CFM_EVT */
};

static void bta_av_stream0_cback(uint8_t handle, const RawAddress* bd_addr,
                                 uint8_t event, tAVDT_CTRL* p_data);
static void bta_av_stream1_cback(uint8_t handle, const RawAddress* bd_addr,
                                 uint8_t event, tAVDT_CTRL* p_data);
#if BTA_AV_NUM_STRS > 2
static void bta_av_stream2_cback(uint8_t handle, const RawAddress* bd_addr,
                                 uint8_t event, tAVDT_CTRL* p_data);
#endif
#if BTA_AV_NUM_STRS > 3
static void bta_av_stream3_cback(uint8_t handle, const RawAddress* bd_addr,
                                 uint8_t event, tAVDT_CTRL* p_data);
#endif
#if BTA_AV_NUM_STRS > 4
static void bta_av_stream4_cback(uint8_t handle, const RawAddress* bd_addr,
                                 uint8_t event, tAVDT_CTRL* p_data);
#endif
#if BTA_AV_NUM_STRS > 5
static void bta_av_stream5_cback(uint8_t handle, const RawAddress* bd_addr,
                                 uint8_t event, tAVDT_CTRL* p_data);
#endif
/* the array of callback functions to receive events from AVDT control channel
 */
tAVDT_CTRL_CBACK* const bta_av_dt_cback[] = {bta_av_stream0_cback,
                                             bta_av_stream1_cback
#if BTA_AV_NUM_STRS > 2
                                             ,
                                             bta_av_stream2_cback
#endif
#if BTA_AV_NUM_STRS > 3
                                             ,
                                             bta_av_stream3_cback
#endif
#if BTA_AV_NUM_STRS > 4
                                             ,
                                             bta_av_stream4_cback
#endif
#if BTA_AV_NUM_STRS > 5
                                             ,
                                             bta_av_stream5_cback
#endif
};
/***********************************************
 *
 * Function         bta_get_scb_handle
 *
 * Description      gives the registered AVDT handle.by checking with sep_type.
 *
 *
 * Returns          void
 **********************************************/
static uint8_t bta_av_get_scb_handle(tBTA_AV_SCB* p_scb, uint8_t local_sep) {
  for (int i = 0; i < BTAV_A2DP_CODEC_INDEX_MAX; i++) {
    if ((p_scb->seps[i].tsep == local_sep) &&
        A2DP_CodecTypeEquals(p_scb->seps[i].codec_info,
                             p_scb->cfg.codec_info)) {
      return (p_scb->seps[i].av_handle);
    }
  }
  APPL_TRACE_DEBUG("%s: local sep_type %d not found", __func__, local_sep)
  return 0; /* return invalid handle */
}

/***********************************************
 *
 * Function         bta_av_get_scb_sep_type
 *
 * Description      gives the sep type by cross-checking with AVDT handle
 *
 *
 * Returns          void
 **********************************************/
static uint8_t bta_av_get_scb_sep_type(tBTA_AV_SCB* p_scb,
                                       uint8_t tavdt_handle) {
  for (int i = 0; i < BTAV_A2DP_CODEC_INDEX_MAX; i++) {
    if (p_scb->seps[i].av_handle == tavdt_handle) return (p_scb->seps[i].tsep);
  }
  APPL_TRACE_DEBUG("%s: handle %d not found", __func__, tavdt_handle)
  return AVDT_TSEP_INVALID;
}

/*******************************************************************************
 *
 * Function         bta_av_save_addr
 *
 * Description      copy the bd_addr and maybe reset the supported flags
 *
 *
 * Returns          void
 *
 ******************************************************************************/
static void bta_av_save_addr(tBTA_AV_SCB* p_scb, const RawAddress& b) {
  APPL_TRACE_DEBUG("%s: r:%d, s:%d", __func__, p_scb->recfg_sup,
                   p_scb->suspend_sup);
  if (p_scb->peer_addr != b) {
    APPL_TRACE_ERROR("%s: reset flags", __func__);
    /* a new addr, reset the supported flags */
    p_scb->recfg_sup = true;
    p_scb->suspend_sup = true;
  }

  /* do this copy anyway, just in case the first addr matches
   * the control block one by accident */
  p_scb->peer_addr = b;
}

/*******************************************************************************
 *
 * Function         notify_start_failed
 *
 * Description      notify up-layer AV start failed
 *
 *
 * Returns          void
 *
 ******************************************************************************/
static void notify_start_failed(tBTA_AV_SCB* p_scb) {
  tBTA_AV_START start;
  /* if start failed, clear role */
  p_scb->role &= ~BTA_AV_ROLE_START_INT;
  start.chnl = p_scb->chnl;
  start.status = BTA_AV_FAIL;
  start.initiator = true;
  start.hndl = p_scb->hndl;
  (*bta_av_cb.p_cback)(BTA_AV_START_EVT, (tBTA_AV*)&start);
}

/*******************************************************************************
 *
 * Function         bta_av_st_rc_timer
 *
 * Description      start the AVRC timer if no RC connection & CT is supported &
 *                  RC is used or
 *                  as ACP (we do not really know if we want AVRC)
 *
 * Returns          void
 *
 ******************************************************************************/
static void bta_av_st_rc_timer(tBTA_AV_SCB* p_scb,
                               UNUSED_ATTR tBTA_AV_DATA* p_data) {
  APPL_TRACE_DEBUG("%s: rc_handle:%d, use_rc: %d", __func__, p_scb->rc_handle,
                   p_scb->use_rc);
  /* for outgoing RC connection as INT/CT */
  if ((p_scb->rc_handle == BTA_AV_RC_HANDLE_NONE) &&
      /* (bta_av_cb.features & BTA_AV_FEAT_RCCT) && */
      (p_scb->use_rc == true || (p_scb->role & BTA_AV_ROLE_AD_ACP))) {
    if ((p_scb->wait & BTA_AV_WAIT_ROLE_SW_BITS) == 0) {
      bta_sys_start_timer(p_scb->avrc_ct_timer, BTA_AV_RC_DISC_TIME_VAL,
                          BTA_AV_AVRC_TIMER_EVT, p_scb->hndl);
    } else {
      p_scb->wait |= BTA_AV_WAIT_CHECK_RC;
    }
  }
}

/*******************************************************************************
 *
 * Function         bta_av_next_getcap
 *
 * Description      The function gets the capabilities of the next available
 *                  stream found in the discovery results.
 *
 * Returns          true if we sent request to AVDT, false otherwise.
 *
 ******************************************************************************/
static bool bta_av_next_getcap(tBTA_AV_SCB* p_scb, tBTA_AV_DATA* p_data) {
  int i;
  tAVDT_GETCAP_REQ* p_req;
  bool sent_cmd = false;
  uint16_t uuid_int = p_scb->uuid_int;
  uint8_t sep_requested = 0;

  if (uuid_int == UUID_SERVCLASS_AUDIO_SOURCE)
    sep_requested = AVDT_TSEP_SNK;
  else if (uuid_int == UUID_SERVCLASS_AUDIO_SINK)
    sep_requested = AVDT_TSEP_SRC;

  for (i = p_scb->sep_info_idx; i < p_scb->num_seps; i++) {
    /* steam not in use, is a sink, and is the right media type (audio/video) */
    if ((p_scb->sep_info[i].in_use == false) &&
        (p_scb->sep_info[i].tsep == sep_requested) &&
        (p_scb->sep_info[i].media_type == p_scb->media_type)) {
      p_scb->sep_info_idx = i;

      /* we got a stream; get its capabilities */
      if (p_scb->p_cap == NULL)
        p_scb->p_cap = (tAVDT_CFG*)osi_malloc(sizeof(tAVDT_CFG));
<<<<<<< HEAD
      if ((p_scb->avdt_version >= AVDT_VERSION_SYNC) &&
          (a2dp_get_avdt_sdp_ver() >= AVDT_VERSION_SYNC)) {
=======
      if ((p_scb->avdt_version >= AVDT_VERSION_1_3) &&
          (A2DP_GetAvdtpVersion() >= AVDT_VERSION_1_3)) {
>>>>>>> 33c24763
        p_req = AVDT_GetAllCapReq;
      } else {
        p_req = AVDT_GetCapReq;
      }
      if ((*p_req)(p_scb->peer_addr,
                     p_scb->sep_info[i].seid,
                     p_scb->p_cap, bta_av_dt_cback[p_scb->hdi]) == AVDT_SUCCESS)
      {
          sent_cmd = TRUE;
          break;
      }
      else
          APPL_TRACE_ERROR("bta_av_next_getcap command could not be sent because of resource constraint");

    }
  }

  /* if no streams available then stream open fails */
  if (!sent_cmd) {
    bta_av_ssm_execute(p_scb, BTA_AV_STR_GETCAP_FAIL_EVT, p_data);
  }

  return sent_cmd;
}

/*******************************************************************************
 *
 * Function         bta_av_proc_stream_evt
 *
 * Description      Utility function to compose stream events.
 *
 * Returns          void
 *
 ******************************************************************************/
static void bta_av_proc_stream_evt(uint8_t handle, const RawAddress* bd_addr,
                                   uint8_t event, tAVDT_CTRL* p_data,
                                   int index) {
  uint16_t sec_len = 0;
  tBTA_AV_SCB* p_scb = bta_av_cb.p_scb[index];
  APPL_TRACE_VERBOSE("%s(): on the index : %d", __func__, index);

  if (p_data) {
    if (event == AVDT_SECURITY_IND_EVT) {
      sec_len = (p_data->security_ind.len < BTA_AV_SECURITY_MAX_LEN)
                    ? p_data->security_ind.len
                    : BTA_AV_SECURITY_MAX_LEN;
    } else if (event == AVDT_SECURITY_CFM_EVT && p_data->hdr.err_code == 0) {
      sec_len = (p_data->security_cfm.len < BTA_AV_SECURITY_MAX_LEN)
                    ? p_data->security_cfm.len
                    : BTA_AV_SECURITY_MAX_LEN;
    }
  }

  if (p_scb) {
    tBTA_AV_STR_MSG* p_msg =
        (tBTA_AV_STR_MSG*)osi_malloc(sizeof(tBTA_AV_STR_MSG) + sec_len);

    /* copy event data, bd addr, and handle to event message buffer */
    p_msg->hdr.offset = 0;

    if (bd_addr != NULL) {
      p_msg->bd_addr = *bd_addr;
      VLOG(1) << __func__ << ": bd_addr:" << bd_addr;
    }

    if (p_data != NULL) {
      memcpy(&p_msg->msg, p_data, sizeof(tAVDT_CTRL));
      /* copy config params to event message buffer */
      switch (event) {
        case AVDT_RECONFIG_CFM_EVT:
          if (p_msg->msg.hdr.err_code == 0) {
            APPL_TRACE_DEBUG(
                "%s: reconfig cfm event codec info = 0x%06x-%06x-%06x-%02x",
                __func__,
                (p_msg->msg.reconfig_cfm.p_cfg->codec_info[0] << 16) +
                    (p_msg->msg.reconfig_cfm.p_cfg->codec_info[1] << 8) +
                    p_msg->msg.reconfig_cfm.p_cfg->codec_info[2],
                (p_msg->msg.reconfig_cfm.p_cfg->codec_info[3] << 16) +
                    (p_msg->msg.reconfig_cfm.p_cfg->codec_info[4] << 8) +
                    p_msg->msg.reconfig_cfm.p_cfg->codec_info[5],
                (p_msg->msg.reconfig_cfm.p_cfg->codec_info[6] << 16) +
                    (p_msg->msg.reconfig_cfm.p_cfg->codec_info[7] << 8) +
                    p_msg->msg.reconfig_cfm.p_cfg->codec_info[8],
                p_msg->msg.reconfig_cfm.p_cfg->codec_info[9]);
          }
          break;

        case AVDT_CONFIG_IND_EVT:
          /* We might have 2 SEP signallings(A2DP + VDP) with one peer device on
           * one L2CAP.
           * If we already have a signalling connection with the bd_addr and the
           * streaming
           * SST is at INIT state, change it to INCOMING state to handle the
           * signalling
           * from the 2nd SEP. */
          if ((bd_addr != NULL) &&
              (bta_av_find_lcb(*bd_addr, BTA_AV_LCB_FIND) != NULL) &&
              (bta_av_is_scb_init(p_scb))) {
            bta_av_set_scb_sst_incoming(p_scb);

            /* When ACP_CONNECT_EVT was received, we put first available scb to
             * incoming state.
             * Later when we receive AVDT_CONFIG_IND_EVT, we use a new p_scb and
             * set its state to
             * incoming which we do it above.
             * We also have to set the old p_scb state to init to be used later
             */
            for (int i = 0; i < BTA_AV_NUM_STRS; i++) {
              if ((bta_av_cb.p_scb[i]) && (i != index)) {
                if (bta_av_cb.p_scb[i]->state == BTA_AV_INCOMING_SST) {
                  bta_av_cb.p_scb[i]->state = BTA_AV_INIT_SST;
                  bta_av_cb.p_scb[i]->coll_mask = 0;
                  break;
                }
              }
            }
          }

          memcpy(&p_msg->cfg, p_data->config_ind.p_cfg, sizeof(tAVDT_CFG));
          break;

        case AVDT_SECURITY_IND_EVT:
          p_msg->msg.security_ind.p_data = (uint8_t*)(p_msg + 1);
          memcpy(p_msg->msg.security_ind.p_data, p_data->security_ind.p_data,
                 sec_len);
          break;

        case AVDT_SECURITY_CFM_EVT:
          p_msg->msg.security_cfm.p_data = (uint8_t*)(p_msg + 1);
          if (p_data->hdr.err_code == 0) {
            memcpy(p_msg->msg.security_cfm.p_data, p_data->security_cfm.p_data,
                   sec_len);
          }
          break;

        case AVDT_SUSPEND_IND_EVT:
          p_msg->msg.hdr.err_code = 0;
          break;

        case AVDT_CONNECT_IND_EVT:
          p_scb->recfg_sup = true;
          p_scb->suspend_sup = true;
          break;

        default:
          break;
      }
    } else
      p_msg->msg.hdr.err_code = 0;

    /* look up application event */
    if ((p_data == NULL) || (p_data->hdr.err_code == 0)) {
      p_msg->hdr.event = bta_av_stream_evt_ok[event];
    } else {
      p_msg->hdr.event = bta_av_stream_evt_fail[event];
    }

    p_msg->initiator = false;
    if (event == AVDT_SUSPEND_CFM_EVT) p_msg->initiator = true;

    APPL_TRACE_VERBOSE("%s: hndl:x%x", __func__, p_scb->hndl);
    p_msg->hdr.layer_specific = p_scb->hndl;
    p_msg->handle = handle;
    p_msg->avdt_event = event;
    bta_sys_sendmsg(p_msg);
  }

  if (p_data && bd_addr) {
    bta_av_conn_cback(handle, bd_addr, event, p_data);
  } else if (!p_data) {
    APPL_TRACE_ERROR("%s: p_data is null", __func__);
  }
}

/*******************************************************************************
 *
 * Function         bta_av_sink_data_cback
 *
 * Description      This is the AVDTP callback function for sink stream events.
 *
 * Returns          void
 *
 ******************************************************************************/
void bta_av_sink_data_cback(uint8_t handle, BT_HDR* p_pkt, uint32_t time_stamp,
                            uint8_t m_pt) {
  int index = 0;
  tBTA_AV_SCB* p_scb;
  APPL_TRACE_DEBUG(
      "%s: avdt_handle: %d pkt_len=0x%x  offset = 0x%x "
      "number of frames 0x%x sequence number 0x%x",
      __func__, handle, p_pkt->len, p_pkt->offset,
      *((uint8_t*)(p_pkt + 1) + p_pkt->offset), p_pkt->layer_specific);
  /* Get SCB and correct sep type */
  for (index = 0; index < BTA_AV_NUM_STRS; index++) {
    p_scb = bta_av_cb.p_scb[index];
    if ((p_scb->avdt_handle == handle) &&
        (p_scb->seps[p_scb->sep_idx].tsep == AVDT_TSEP_SNK)) {
      break;
    }
  }
  if (index == BTA_AV_NUM_STRS) {
    /* cannot find correct handler */
    osi_free(p_pkt);
    return;
  }
  p_pkt->event = BTA_AV_SINK_MEDIA_DATA_EVT;
  p_scb->seps[p_scb->sep_idx].p_app_sink_data_cback(BTA_AV_SINK_MEDIA_DATA_EVT,
                                                    (tBTA_AV_MEDIA*)p_pkt);
  /* Free the buffer: a copy of the packet has been delivered */
  osi_free(p_pkt);
}

/*******************************************************************************
 *
 * Function         bta_av_stream0_cback
 *
 * Description      This is the AVDTP callback function for stream events.
 *
 * Returns          void
 *
 ******************************************************************************/
static void bta_av_stream0_cback(uint8_t handle, const RawAddress* bd_addr,
                                 uint8_t event, tAVDT_CTRL* p_data) {
  APPL_TRACE_VERBOSE("%s: avdt_handle: %d event=0x%x", __func__, handle, event);
  bta_av_proc_stream_evt(handle, bd_addr, event, p_data, 0);
}

/*******************************************************************************
 *
 * Function         bta_av_stream1_cback
 *
 * Description      This is the AVDTP callback function for stream events.
 *
 * Returns          void
 *
 ******************************************************************************/
static void bta_av_stream1_cback(uint8_t handle, const RawAddress* bd_addr,
                                 uint8_t event, tAVDT_CTRL* p_data) {
  APPL_TRACE_EVENT("%s: avdt_handle: %d event=0x%x", __func__, handle, event);
  bta_av_proc_stream_evt(handle, bd_addr, event, p_data, 1);
}

#if BTA_AV_NUM_STRS > 2
/*******************************************************************************
 *
 * Function         bta_av_stream2_cback
 *
 * Description      This is the AVDTP callback function for stream events.
 *
 * Returns          void
 *
 ******************************************************************************/
static void bta_av_stream2_cback(uint8_t handle, const RawAddress* bd_addr,
                                 uint8_t event, tAVDT_CTRL* p_data) {
  APPL_TRACE_EVENT("%s: avdt_handle: %d event=0x%x", __func__, handle, event);
  bta_av_proc_stream_evt(handle, bd_addr, event, p_data, 2);
}
#endif

#if BTA_AV_NUM_STRS > 3
/*******************************************************************************
 *
 * Function         bta_av_stream3_cback
 *
 * Description      This is the AVDTP callback function for stream events.
 *
 * Returns          void
 *
 ******************************************************************************/
static void bta_av_stream3_cback(uint8_t handle, const RawAddress* bd_addr,
                                 uint8_t event, tAVDT_CTRL* p_data) {
  APPL_TRACE_EVENT("%s: avdt_handle: %d event=0x%x", __func__, handle, event);
  bta_av_proc_stream_evt(handle, bd_addr, event, p_data, 3);
}
#endif

/*******************************************************************************
 *
 * Function         bta_av_stream4_cback
 *
 * Description      This is the AVDTP callback function for stream events.
 *
 * Returns          void
 *
 ******************************************************************************/
#if BTA_AV_NUM_STRS > 4
static void bta_av_stream4_cback(uint8_t handle, const RawAddress* bd_addr,
                                 uint8_t event, tAVDT_CTRL* p_data) {
  APPL_TRACE_EVENT("%s: avdt_handle: %d event=0x%x", __func__, handle, event);
  bta_av_proc_stream_evt(handle, bd_addr, event, p_data, 4);
}
#endif

/*******************************************************************************
 *
 * Function         bta_av_stream5_cback
 *
 * Description      This is the AVDTP callback function for stream events.
 *
 * Returns          void
 *
 ******************************************************************************/
#if BTA_AV_NUM_STRS > 5
static void bta_av_stream5_cback(uint8_t handle, const RawAddress* bd_addr,
                                 uint8_t event, tAVDT_CTRL* p_data) {
  APPL_TRACE_EVENT("%s: avdt_handle: %d event=0x%x", __func__, handle, event);
  bta_av_proc_stream_evt(handle, bd_addr, event, p_data, 5);
}
#endif

/*******************************************************************************
 *
 * Function         bta_av_a2dp_sdp_cback
 *
 * Description      A2DP service discovery callback.
 *
 * Returns          void
 *
 ******************************************************************************/
static void bta_av_a2dp_sdp_cback(bool found, tA2DP_Service* p_service) {
  tBTA_AV_SCB* p_scb = bta_av_hndl_to_scb(bta_av_cb.handle);

  if (p_scb == NULL) {
    APPL_TRACE_ERROR("%s: no scb found for handle(0x%x)", __func__,
                     bta_av_cb.handle);
    return;
  }

  tBTA_AV_SDP_RES* p_msg =
      (tBTA_AV_SDP_RES*)osi_malloc(sizeof(tBTA_AV_SDP_RES));
  p_msg->hdr.event =
      (found) ? BTA_AV_SDP_DISC_OK_EVT : BTA_AV_SDP_DISC_FAIL_EVT;
  if (found && (p_service != NULL))
    p_scb->avdt_version = p_service->avdt_version;
  else
    p_scb->avdt_version = 0x00;
  p_msg->hdr.layer_specific = bta_av_cb.handle;

  bta_sys_sendmsg(p_msg);
  if (!found)
    APPL_TRACE_ERROR ("bta_av_a2dp_sdp_cback, SDP record not found");
  bta_sys_conn_close(BTA_ID_AV, p_scb->hdi, p_scb->peer_addr);
}

/*******************************************************************************
 *
 * Function         bta_av_adjust_seps_idx
 *
 * Description      adjust the sep_idx
 *
 * Returns
 *
 ******************************************************************************/
static void bta_av_adjust_seps_idx(tBTA_AV_SCB* p_scb, uint8_t avdt_handle) {
  APPL_TRACE_DEBUG("%s: codec: %s", __func__,
                   A2DP_CodecName(p_scb->cfg.codec_info));
  for (int i = 0; i < BTAV_A2DP_CODEC_INDEX_MAX; i++) {
    APPL_TRACE_DEBUG("%s: av_handle: %d codec: %s", __func__,
                     p_scb->seps[i].av_handle,
                     A2DP_CodecName(p_scb->seps[i].codec_info));
    if (p_scb->seps[i].av_handle && (p_scb->seps[i].av_handle == avdt_handle) &&
        A2DP_CodecTypeEquals(p_scb->seps[i].codec_info,
                             p_scb->cfg.codec_info)) {
      p_scb->sep_idx = i;
      p_scb->avdt_handle = p_scb->seps[i].av_handle;
      break;
    }
  }
}

/*******************************************************************************
 *
 * Function         bta_av_switch_role
 *
 * Description      Switch role was not started and a timer was started.
 *                  another attempt to switch role now - still opening.
 *
 * Returns          void
 *
 ******************************************************************************/
void bta_av_switch_role(tBTA_AV_SCB* p_scb, UNUSED_ATTR tBTA_AV_DATA* p_data) {
  tBTA_AV_RS_RES switch_res = BTA_AV_RS_NONE;
  tBTA_AV_API_OPEN* p_buf = &p_scb->q_info.open;

  APPL_TRACE_DEBUG("%s: wait:x%x", __func__, p_scb->wait);
  if (p_scb->wait & BTA_AV_WAIT_ROLE_SW_RES_START)
    p_scb->wait |= BTA_AV_WAIT_ROLE_SW_RETRY;

  /* clear the masks set when the timer is started */
  p_scb->wait &=
      ~(BTA_AV_WAIT_ROLE_SW_RES_OPEN | BTA_AV_WAIT_ROLE_SW_RES_START);

  if (p_scb->q_tag == BTA_AV_Q_TAG_OPEN) {
    if (bta_av_switch_if_needed(p_scb) ||
        !bta_av_link_role_ok(p_scb, A2DP_SET_MULTL_BIT)) {
      p_scb->wait |= BTA_AV_WAIT_ROLE_SW_RES_OPEN;
    } else {
      /* this should not happen in theory. Just in case...
       * continue to do_disc_a2dp */
      switch_res = BTA_AV_RS_DONE;
    }
  } else {
    /* report failure on OPEN */
    switch_res = BTA_AV_RS_FAIL;
  }

  if (switch_res != BTA_AV_RS_NONE) {
    if (bta_av_cb.rs_idx == (p_scb->hdi + 1)) {
      bta_av_cb.rs_idx = 0;
    }
    p_scb->wait &= ~BTA_AV_WAIT_ROLE_SW_RETRY;
    p_scb->q_tag = 0;
    p_buf->switch_res = switch_res;
    bta_av_do_disc_a2dp(p_scb, (tBTA_AV_DATA*)p_buf);
  }
}

/*******************************************************************************
 *
 * Function         bta_av_role_res
 *
 * Description      Handle the role changed event
 *
 *
 * Returns          void
 *
 ******************************************************************************/
void bta_av_role_res(tBTA_AV_SCB* p_scb, tBTA_AV_DATA* p_data) {
  bool initiator = false;
  tBTA_AV_START start;
  tBTA_AV_OPEN av_open;
  tBTA_AV_ROLE_CHANGED role_changed;
  uint8_t cur_role = BTM_ROLE_UNDEFINED;

  APPL_TRACE_DEBUG("%s: q_tag:%d, wait:x%x, role:x%x", __func__, p_scb->q_tag,
                   p_scb->wait, p_scb->role);
  if (p_scb->role & BTA_AV_ROLE_START_INT) initiator = true;

  /* Multicast: update BTIF about role switch
   * If role switch succeeded, we need to update multicast state
   * from BTIF.
   */
  if (p_data->role_res.hci_status == HCI_SUCCESS) {
    APPL_TRACE_DEBUG("bta_av_role_res: Master update upper layer");

    bdcpy(role_changed.bd_addr, p_scb->peer_addr);
    role_changed.hndl = p_scb->hndl;

    if (BTM_GetRole (p_scb->peer_addr, &cur_role) == BTM_SUCCESS)
      role_changed.new_role = cur_role;
    (*bta_av_cb.p_cback)(BTA_AV_ROLE_CHANGED_EVT, (tBTA_AV *)&role_changed);
  }

  if (p_scb->q_tag == BTA_AV_Q_TAG_START) {
    if (p_scb->wait & BTA_AV_WAIT_ROLE_SW_STARTED) {
      p_scb->wait &= ~BTA_AV_WAIT_ROLE_SW_BITS;
      if (p_data->role_res.hci_status != HCI_SUCCESS) {
        p_scb->role &= ~BTA_AV_ROLE_START_INT;
        bta_sys_idle(BTA_ID_AV, p_scb->hdi, p_scb->peer_addr);
        /* start failed because of role switch. */
        start.chnl = p_scb->chnl;
        start.status = BTA_AV_FAIL_ROLE;
        start.hndl = p_scb->hndl;
        start.initiator = initiator;
        (*bta_av_cb.p_cback)(BTA_AV_START_EVT, (tBTA_AV*)&start);
      } else {
        bta_av_start_ok(p_scb, p_data);
      }
    } else if (p_scb->wait & BTA_AV_WAIT_ROLE_SW_RES_START)
      p_scb->wait |= BTA_AV_WAIT_ROLE_SW_FAILED;
  } else if (p_scb->q_tag == BTA_AV_Q_TAG_OPEN) {
    if (p_scb->wait & BTA_AV_WAIT_ROLE_SW_RES_OPEN) {
      p_scb->role &= ~BTA_AV_ROLE_START_INT;
      p_scb->wait &= ~BTA_AV_WAIT_ROLE_SW_BITS;

      if (p_data->role_res.hci_status != HCI_SUCCESS) {
        /* Open failed because of role switch. */
        av_open.bd_addr = p_scb->peer_addr;
        av_open.chnl = p_scb->chnl;
        av_open.hndl = p_scb->hndl;
        /* update Master/Slave Role for open event */
        if (BTM_GetRole(p_scb->peer_addr, &cur_role) == BTM_SUCCESS)
          av_open.role = cur_role;
        start.status = BTA_AV_FAIL_ROLE;
        if (p_scb->seps[p_scb->sep_idx].tsep == AVDT_TSEP_SRC)
          av_open.sep = AVDT_TSEP_SNK;
        else if (p_scb->seps[p_scb->sep_idx].tsep == AVDT_TSEP_SNK)
          av_open.sep = AVDT_TSEP_SRC;
        (*bta_av_cb.p_cback)(BTA_AV_OPEN_EVT, (tBTA_AV*)&av_open);
      } else {
        /* Continue av open process */
        p_scb->q_info.open.switch_res = BTA_AV_RS_DONE;
        bta_av_do_disc_a2dp(p_scb, (tBTA_AV_DATA*)&(p_scb->q_info.open));
      }
    } else {
      APPL_TRACE_WARNING(
          "%s: unexpected role switch event: q_tag = %d wait = %d", __func__,
          p_scb->q_tag, p_scb->wait);
    }
  }

  APPL_TRACE_DEBUG("%s: wait:x%x, role:x%x", __func__, p_scb->wait,
                   p_scb->role);
}

/*******************************************************************************
 *
 * Function         bta_av_delay_co
 *
 * Description      Call the delay call-out function to report the delay report
 *                  from SNK
 *
 * Returns          void
 *
 ******************************************************************************/
void bta_av_delay_co(tBTA_AV_SCB* p_scb, tBTA_AV_DATA* p_data) {
  p_scb->p_cos->delay(p_scb->hndl, p_data->str_msg.msg.delay_rpt_cmd.delay);
}

/*******************************************************************************
 *
 * Function         bta_av_do_disc_a2dp
 *
 * Description      Do service discovery for A2DP.
 *
 * Returns          void
 *
 ******************************************************************************/
void bta_av_do_disc_a2dp(tBTA_AV_SCB* p_scb, tBTA_AV_DATA* p_data) {
  bool ok_continue = false;
  tA2DP_SDP_DB_PARAMS db_params;
  uint16_t attr_list[] = {ATTR_ID_SERVICE_CLASS_ID_LIST,
                          ATTR_ID_PROTOCOL_DESC_LIST,
                          ATTR_ID_BT_PROFILE_DESC_LIST};
  uint16_t sdp_uuid = 0; /* UUID for which SDP has to be done */

  APPL_TRACE_DEBUG("%s: use_rc: %d rs:%d, oc:%d", __func__,
                   p_data->api_open.use_rc, p_data->api_open.switch_res,
                   bta_av_cb.audio_open_cnt);

  memcpy(&(p_scb->open_api), &(p_data->api_open), sizeof(tBTA_AV_API_OPEN));

  switch (p_data->api_open.switch_res) {
    case BTA_AV_RS_NONE:
      if (bta_av_switch_if_needed(p_scb) ||
          !bta_av_link_role_ok(p_scb, A2DP_SET_MULTL_BIT)) {
        /* waiting for role switch result. save the api to control block */
        memcpy(&p_scb->q_info.open, &p_data->api_open,
               sizeof(tBTA_AV_API_OPEN));
        p_scb->wait |= BTA_AV_WAIT_ROLE_SW_RES_OPEN;
        p_scb->q_tag = BTA_AV_Q_TAG_OPEN;
      } else {
        ok_continue = true;
      }
      break;

    case BTA_AV_RS_FAIL:
      /* report a new failure event  */
      p_scb->open_status = BTA_AV_FAIL_ROLE;
      bta_av_ssm_execute(p_scb, BTA_AV_SDP_DISC_FAIL_EVT, NULL);
      break;

    case BTA_AV_RS_OK:
      p_data = (tBTA_AV_DATA*)&p_scb->q_info.open;
      /* continue to open if link role is ok */
      if (bta_av_link_role_ok(p_scb, A2DP_SET_MULTL_BIT)) {
        ok_continue = true;
      } else {
        p_scb->wait |= BTA_AV_WAIT_ROLE_SW_RES_OPEN;
      }
      break;

    case BTA_AV_RS_DONE:
      ok_continue = true;
      break;
  }

  APPL_TRACE_DEBUG("%s: ok_continue: %d wait:x%x, q_tag: %d", __func__,
                   ok_continue, p_scb->wait, p_scb->q_tag);
  if (!ok_continue) return;

  /* clear the role switch bits */
  p_scb->wait &= ~BTA_AV_WAIT_ROLE_SW_BITS;

  if (p_scb->wait & BTA_AV_WAIT_CHECK_RC) {
    p_scb->wait &= ~BTA_AV_WAIT_CHECK_RC;
    bta_sys_start_timer(p_scb->avrc_ct_timer, BTA_AV_RC_DISC_TIME_VAL,
                        BTA_AV_AVRC_TIMER_EVT, p_scb->hndl);
  }

  if (bta_av_cb.features & BTA_AV_FEAT_MASTER) {
    L2CA_SetDesireRole(L2CAP_ROLE_DISALLOW_SWITCH);

    if (bta_av_cb.audio_open_cnt == 1) {
      /* there's already an A2DP connection. do not allow switch */
      bta_sys_clear_default_policy(BTA_ID_AV, HCI_ENABLE_MASTER_SLAVE_SWITCH);
    }
  }
  /* store peer addr other parameters */
  bta_av_save_addr(p_scb, p_data->api_open.bd_addr);
  p_scb->sec_mask = p_data->api_open.sec_mask;
  p_scb->use_rc = p_data->api_open.use_rc;

  bta_sys_conn_open(BTA_ID_AV, p_scb->hdi, p_scb->peer_addr);

  if (p_scb->skip_sdp == true) {
    tA2DP_Service a2dp_ser;
    a2dp_ser.avdt_version = AVDT_VERSION;
    p_scb->skip_sdp = false;
    p_scb->uuid_int = p_data->api_open.uuid;
    /* only one A2DP find service is active at a time */
    bta_av_cb.handle = p_scb->hndl;
    APPL_TRACE_WARNING("%s: Skip Sdp for incoming A2dp connection", __func__);
    bta_av_a2dp_sdp_cback(true, &a2dp_ser);
    return;
  } else {
    /* only one A2D find service is active at a time */
    bta_av_cb.handle = p_scb->hndl;

    /* set up parameters */
    db_params.db_len = BTA_AV_DISC_BUF_SIZE;
    db_params.num_attr = 3;
    db_params.p_attrs = attr_list;
    p_scb->uuid_int = p_data->api_open.uuid;
    p_scb->sdp_discovery_started = true;
    if (p_scb->uuid_int == UUID_SERVCLASS_AUDIO_SINK)
      sdp_uuid = UUID_SERVCLASS_AUDIO_SOURCE;
    else if (p_scb->uuid_int == UUID_SERVCLASS_AUDIO_SOURCE)
      sdp_uuid = UUID_SERVCLASS_AUDIO_SINK;

    APPL_TRACE_DEBUG("%s: uuid_int 0x%x, Doing SDP For 0x%x", __func__,
                    p_scb->uuid_int, sdp_uuid);
    if (A2DP_FindService(sdp_uuid, p_scb->peer_addr, &db_params,
                        bta_av_a2dp_sdp_cback) == A2DP_SUCCESS)
      return;

    /* when the code reaches here, either the DB is NULL
     * or A2DP_FindService is not successful */
    bta_av_a2dp_sdp_cback(true, NULL);
  }
}

/*******************************************************************************
 *
 * Function         bta_av_cleanup
 *
 * Description      cleanup AV stream control block.
 *
 * Returns          void
 *
 ******************************************************************************/
void bta_av_cleanup(tBTA_AV_SCB* p_scb, UNUSED_ATTR tBTA_AV_DATA* p_data) {
  tBTA_AV_CONN_CHG msg;
  uint8_t role = BTA_AV_ROLE_AD_INT;

  APPL_TRACE_DEBUG("%s", __func__);

  /* free any buffers */
  osi_free_and_reset((void**)&p_scb->p_cap);
  p_scb->sdp_discovery_started = false;
  p_scb->avdt_version = 0;

  /* initialize some control block variables */
  p_scb->open_status = BTA_AV_SUCCESS;

  /* if de-registering shut everything down */
  msg.hdr.layer_specific = p_scb->hndl;
  p_scb->started = false;
  p_scb->suspend_local_sent = FALSE;
  p_scb->current_codec = nullptr;
  p_scb->cong = false;
  p_scb->role = role;
  p_scb->cur_psc_mask = 0;
  p_scb->wait = 0;
  p_scb->num_disc_snks = 0;
  alarm_cancel(p_scb->avrc_ct_timer);

  /* TODO(eisenbach): RE-IMPLEMENT USING VSC OR HAL EXTENSION
    vendor_get_interface()->send_command(
        (vendor_opcode_t)BT_VND_OP_A2DP_OFFLOAD_STOP, (void*)&p_scb->l2c_cid);
    if (p_scb->offload_start_pending) {
      tBTA_AV_STATUS status = BTA_AV_FAIL_STREAM;
      (*bta_av_cb.p_cback)(BTA_AV_OFFLOAD_START_RSP_EVT, (tBTA_AV*)&status);
    }
  */
  /*if (BTM_IS_QTI_CONTROLLER())
  {
    APPL_TRACE_ERROR("bta_av_cleanup: Vendor Stop");
    bta_av_vendor_offload_stop();
  }*/
  p_scb->offload_start_pending = false;
  p_scb->skip_sdp = false;
  p_scb->coll_mask = 0;

  p_scb->skip_sdp = false;
  if (p_scb->deregistring) {
    /* remove stream */
    for (int i = 0; i < BTAV_A2DP_CODEC_INDEX_MAX; i++) {
      if (p_scb->seps[i].av_handle) AVDT_RemoveStream(p_scb->seps[i].av_handle);
      p_scb->seps[i].av_handle = 0;
    }

    bta_av_dereg_comp((tBTA_AV_DATA*)&msg);
  } else {
    /* report stream closed to main SM */
    msg.is_up = false;
    msg.peer_addr = p_scb->peer_addr;
    bta_av_conn_chg((tBTA_AV_DATA*)&msg);
  }
}

/*******************************************************************************
 *
 * Function         bta_av_free_sdb
 *
 * Description      Free service discovery db buffer.
 *
 * Returns          void
 *
 ******************************************************************************/
void bta_av_free_sdb(tBTA_AV_SCB* p_scb, UNUSED_ATTR tBTA_AV_DATA* p_data) {
  p_scb->sdp_discovery_started = false;
}

/*******************************************************************************
 *
 * Function         bta_av_config_ind
 *
 * Description      Handle a stream configuration indication from the peer.
 *
 * Returns          void
 *
 ******************************************************************************/
void bta_av_config_ind(tBTA_AV_SCB* p_scb, tBTA_AV_DATA* p_data) {
  tBTA_AV_CI_SETCONFIG setconfig;
  tAVDT_SEP_INFO* p_info;
  tAVDT_CFG* p_evt_cfg = &p_data->str_msg.cfg;
  uint8_t psc_mask = (p_evt_cfg->psc_mask | p_scb->cfg.psc_mask);
  uint8_t
      local_sep; /* sep type of local handle on which connection was received */
  tBTA_AV_STR_MSG* p_msg = (tBTA_AV_STR_MSG*)p_data;

  local_sep = bta_av_get_scb_sep_type(p_scb, p_msg->handle);
  p_scb->avdt_label = p_data->str_msg.msg.hdr.label;

  APPL_TRACE_DEBUG("%s: local_sep = %d", __func__, local_sep);
  A2DP_DumpCodecInfo(p_evt_cfg->codec_info);

  memcpy(p_scb->cfg.codec_info, p_evt_cfg->codec_info, AVDT_CODEC_SIZE);
  bta_av_save_addr(p_scb, p_data->str_msg.bd_addr);

  /* Clear collision mask */
  if (p_scb->coll_mask & BTA_AV_COLL_API_CALLED) {
    APPL_TRACE_DEBUG(" bta_av_config_ind ReSetting collision mask  ");
    /* Clear collision mask */
    p_scb->coll_mask = 0;
  } else {
    APPL_TRACE_WARNING(" bta_av_config_ind config_ind called before Open");
    p_scb->coll_mask |= BTA_AV_COLL_SETCONFIG_IND;
  }
  alarm_cancel(bta_av_cb.accept_signalling_timer);

  /* if no codec parameters in configuration, fail */
  if ((p_evt_cfg->num_codec == 0) ||
      /* or the peer requests for a service we do not support */
      ((psc_mask != p_scb->cfg.psc_mask) &&
       (psc_mask != (p_scb->cfg.psc_mask & ~AVDT_PSC_DELAY_RPT)))) {
    setconfig.hndl = p_scb->hndl; /* we may not need this */
    setconfig.err_code = AVDT_ERR_UNSUP_CFG;
    bta_av_ssm_execute(p_scb, BTA_AV_CI_SETCONFIG_FAIL_EVT,
                       (tBTA_AV_DATA*)&setconfig);
  } else {
    p_info = &p_scb->sep_info[0];
    p_info->in_use = 0;
    p_info->media_type = p_scb->media_type;
    p_info->seid = p_data->str_msg.msg.config_ind.int_seid;

    /* Sep type of Peer will be oppsite role to our local sep */
    if (local_sep == AVDT_TSEP_SRC)
      p_info->tsep = AVDT_TSEP_SNK;
    else if (local_sep == AVDT_TSEP_SNK)
      p_info->tsep = AVDT_TSEP_SRC;

    p_scb->role |= BTA_AV_ROLE_AD_ACP;
    p_scb->cur_psc_mask = p_evt_cfg->psc_mask;
    if (bta_av_cb.features & BTA_AV_FEAT_RCTG)
      p_scb->use_rc = true;
    else
      p_scb->use_rc = false;

    p_scb->num_seps = 1;
    p_scb->sep_info_idx = 0;
    APPL_TRACE_DEBUG("%s: SEID: %d use_rc: %d cur_psc_mask:0x%x", __func__,
                     p_info->seid, p_scb->use_rc, p_scb->cur_psc_mask);
    /*  in case of A2DP SINK this is the first time peer data is being sent to
     * co functions */
    if (local_sep == AVDT_TSEP_SNK) {
      p_scb->p_cos->setcfg(p_scb->hndl, p_evt_cfg->codec_info, p_info->seid,
                           p_scb->peer_addr, p_evt_cfg->num_protect,
                           p_evt_cfg->protect_info, AVDT_TSEP_SNK,
                           p_msg->handle);
    } else {
      p_scb->p_cos->setcfg(p_scb->hndl, p_evt_cfg->codec_info, p_info->seid,
                           p_scb->peer_addr, p_evt_cfg->num_protect,
                           p_evt_cfg->protect_info, AVDT_TSEP_SRC,
                           p_msg->handle);
    }
  }
}

/*******************************************************************************
 *
 * Function         bta_av_disconnect_req
 *
 * Description      Disconnect AVDTP connection.
 *
 * Returns          void
 *
 ******************************************************************************/
void bta_av_disconnect_req(tBTA_AV_SCB* p_scb,
                           UNUSED_ATTR tBTA_AV_DATA* p_data) {
  tBTA_AV_RCB* p_rcb;

  APPL_TRACE_DEBUG("%s: conn_lcb: 0x%x", __func__, bta_av_cb.conn_lcb);

  alarm_cancel(bta_av_cb.link_signalling_timer);
  alarm_cancel(p_scb->avrc_ct_timer);

  if (bta_av_cb.conn_lcb) {
    p_rcb = bta_av_get_rcb_by_shdl((uint8_t)(p_scb->hdi + 1));
    if (p_rcb) bta_av_del_rc(p_rcb);
    AVDT_DisconnectReq(p_scb->peer_addr, bta_av_dt_cback[p_scb->hdi]);
  } else {
    bta_av_ssm_execute(p_scb, BTA_AV_AVDT_DISCONNECT_EVT, NULL);
  }
}

/*******************************************************************************
 *
 * Function         bta_av_security_req
 *
 * Description      Send an AVDTP security request.
 *
 * Returns          void
 *
 ******************************************************************************/
void bta_av_security_req(tBTA_AV_SCB* p_scb, tBTA_AV_DATA* p_data) {
  if (bta_av_cb.features & BTA_AV_FEAT_PROTECT) {
    AVDT_SecurityReq(p_scb->avdt_handle, p_data->api_protect_req.p_data,
                     p_data->api_protect_req.len);
  }
}

/*******************************************************************************
 *
 * Function         bta_av_security_rsp
 *
 * Description      Send an AVDTP security response.
 *
 * Returns          void
 *
 ******************************************************************************/
void bta_av_security_rsp(tBTA_AV_SCB* p_scb, tBTA_AV_DATA* p_data) {
  if (bta_av_cb.features & BTA_AV_FEAT_PROTECT) {
    AVDT_SecurityRsp(p_scb->avdt_handle, p_scb->avdt_label,
                     p_data->api_protect_rsp.error_code,
                     p_data->api_protect_rsp.p_data,
                     p_data->api_protect_rsp.len);
  } else {
    AVDT_SecurityRsp(p_scb->avdt_handle, p_scb->avdt_label, AVDT_ERR_NSC, NULL,
                     0);
  }
}

/*******************************************************************************
 *
 * Function         bta_av_setconfig_rsp
 *
 * Description      setconfig is OK
 *
 * Returns          void
 *
 ******************************************************************************/
void bta_av_setconfig_rsp(tBTA_AV_SCB* p_scb, tBTA_AV_DATA* p_data) {
  uint8_t num = p_data->ci_setconfig.num_seid + 1;
  uint8_t avdt_handle = p_data->ci_setconfig.avdt_handle;
  uint8_t* p_seid = p_data->ci_setconfig.p_seid;
  int i;
  uint8_t local_sep;

  /* we like this codec_type. find the sep_idx */
  local_sep = bta_av_get_scb_sep_type(p_scb, avdt_handle);
  bta_av_adjust_seps_idx(p_scb, avdt_handle);
  APPL_TRACE_DEBUG("%s: sep_idx: %d cur_psc_mask:0x%x", __func__,
                   p_scb->sep_idx, p_scb->cur_psc_mask);

  if ((AVDT_TSEP_SNK == local_sep) &&
      (p_data->ci_setconfig.err_code == AVDT_SUCCESS) &&
      (p_scb->seps[p_scb->sep_idx].p_app_sink_data_cback != NULL)) {
    tBTA_AV_MEDIA av_sink_codec_info;
    av_sink_codec_info.avk_config.bd_addr = p_scb->peer_addr;
    av_sink_codec_info.avk_config.codec_info = p_scb->cfg.codec_info;
    p_scb->seps[p_scb->sep_idx].p_app_sink_data_cback(BTA_AV_SINK_MEDIA_CFG_EVT,
                                                      &av_sink_codec_info);
  }

  AVDT_ConfigRsp(p_scb->avdt_handle, p_scb->avdt_label,
                 p_data->ci_setconfig.err_code, p_data->ci_setconfig.category);

  alarm_cancel(bta_av_cb.link_signalling_timer);

  if (p_data->ci_setconfig.err_code == AVDT_SUCCESS) {
    p_scb->wait = BTA_AV_WAIT_ACP_CAPS_ON;
    if (p_data->ci_setconfig.recfg_needed)
      p_scb->role |= BTA_AV_ROLE_SUSPEND_OPT;
    APPL_TRACE_DEBUG("%s: recfg_needed:%d role:x%x num:%d", __func__,
                     p_data->ci_setconfig.recfg_needed, p_scb->role, num);
    /* callout module tells BTA the number of "good" SEPs and their SEIDs.
     * getcap on these SEID */
    p_scb->num_seps = num;

    if (p_scb->cur_psc_mask & AVDT_PSC_DELAY_RPT)
      p_scb->avdt_version = AVDT_VERSION_1_3;

    if (A2DP_GetCodecType(p_scb->cfg.codec_info) == A2DP_MEDIA_CT_SBC ||
        num > 1) {
    /* For any codec used by the SNK as INT, discover req is not sent in bta_av_config_ind.
     * This is done since we saw an IOT issue with APTX codec. Thus, we now take same
     * path for all codecs as for SBC. call disc_res now */
    /* this is called in A2DP SRC path only, In case of SINK we don't need it  */
      if (local_sep == AVDT_TSEP_SRC)
        p_scb->p_cos->disc_res(p_scb->hndl, num, num, 0, p_scb->peer_addr,
                               UUID_SERVCLASS_AUDIO_SOURCE);


    for (i = 1; i < num; i++) {
      APPL_TRACE_DEBUG("%s: sep_info[%d] SEID: %d", __func__, i, p_seid[i - 1]);
      /* initialize the sep_info[] to get capabilities */
      p_scb->sep_info[i].in_use = false;
      p_scb->sep_info[i].tsep = AVDT_TSEP_SNK;
      p_scb->sep_info[i].media_type = p_scb->media_type;
      p_scb->sep_info[i].seid = p_seid[i - 1];
    }

    /* only in case of local sep as SRC we need to look for other SEPs, In case
     * of SINK we don't */
    if (local_sep == AVDT_TSEP_SRC) {
      /* Make sure UUID has been initialized... */
      if (p_scb->uuid_int == 0) p_scb->uuid_int = UUID_SERVCLASS_AUDIO_SOURCE;
      bta_av_next_getcap(p_scb, p_data);
    }
  }
}

/*******************************************************************************
 *
 * Function         bta_av_str_opened
 *
 * Description      Stream opened OK (incoming/outgoing).
 *
 * Returns          void
 *
 ******************************************************************************/
void bta_av_str_opened(tBTA_AV_SCB* p_scb, tBTA_AV_DATA* p_data) {
  tBTA_AV_CONN_CHG msg;
  tBTA_AV_OPEN open;
  uint8_t* p;
  uint16_t mtu;
  uint8_t cur_role;

  msg.hdr.layer_specific = p_scb->hndl;
  msg.is_up = true;
  msg.peer_addr = p_scb->peer_addr;
  p_scb->l2c_cid = AVDT_GetL2CapChannel(p_scb->avdt_handle);
  bta_av_conn_chg((tBTA_AV_DATA*)&msg);
  /* set the congestion flag, so AV would not send media packets by accident */
  p_scb->cong = true;
  p_scb->offload_start_pending = false;
  p_scb->suspend_local_sent = FALSE;

  p_scb->stream_mtu =
      p_data->str_msg.msg.open_ind.peer_mtu - AVDT_MEDIA_HDR_SIZE;
  mtu = bta_av_chk_mtu(p_scb, p_scb->stream_mtu);
  APPL_TRACE_DEBUG("%s: l2c_cid: 0x%x stream_mtu: %d mtu: %d", __func__,
                   p_scb->l2c_cid, p_scb->stream_mtu, mtu);
  if (mtu == 0 || mtu > p_scb->stream_mtu) mtu = p_scb->stream_mtu;

  /* Set the media channel as high priority */
  L2CA_SetTxPriority(p_scb->l2c_cid, L2CAP_CHNL_PRIORITY_HIGH);
  L2CA_SetChnlFlushability(p_scb->l2c_cid, true);

  bta_sys_conn_open(BTA_ID_AV, bta_av_cb.audio_open_cnt, p_scb->peer_addr);
  memset(&p_scb->q_info, 0, sizeof(tBTA_AV_Q_INFO));

  p_scb->l2c_bufs = 0;
  p_scb->p_cos->open(p_scb->hndl, mtu);

  {
    /* TODO check if other audio channel is open.
     * If yes, check if reconfig is needed
     * Rigt now we do not do this kind of checking.
     * BTA-AV is INT for 2nd audio connection.
     * The application needs to make sure the current codec_info is proper.
     * If one audio connection is open and another SNK attempts to connect to
     * AV,
     * the connection will be rejected.
     */
    /* check if other audio channel is started. If yes, start */
    open.bd_addr = p_scb->peer_addr;
    open.chnl = p_scb->chnl;
    open.hndl = p_scb->hndl;
    open.status = BTA_AV_SUCCESS;
    open.starting = bta_av_chk_start(p_scb);
    open.edr = 0;
    // update Master/Slave Role for start
    if (BTM_GetRole (p_scb->peer_addr, &cur_role) == BTM_SUCCESS)
      open.role = cur_role;
    p = BTM_ReadRemoteFeatures(p_scb->peer_addr);
    if (p != NULL) {
      if (HCI_EDR_ACL_2MPS_SUPPORTED(p)) open.edr |= BTA_AV_EDR_2MBPS;
      if (HCI_EDR_ACL_3MPS_SUPPORTED(p)) {
        if (!interop_match_addr(INTEROP_2MBPS_LINK_ONLY, &p_scb->peer_addr)) {
          open.edr |= BTA_AV_EDR_3MBPS;
        }
      }
    }
#if (BTA_AR_INCLUDED == TRUE)
    bta_ar_avdt_conn(BTA_ID_AV, open.bd_addr);
#endif
    if (p_scb->seps[p_scb->sep_idx].tsep == AVDT_TSEP_SRC)
      open.sep = AVDT_TSEP_SNK;
    else if (p_scb->seps[p_scb->sep_idx].tsep == AVDT_TSEP_SNK)
      open.sep = AVDT_TSEP_SRC;

    (*bta_av_cb.p_cback)(BTA_AV_OPEN_EVT, (tBTA_AV*)&open);
    if (open.starting) {
      bta_av_ssm_execute(p_scb, BTA_AV_AP_START_EVT, NULL);
    }
  }

  // This code is used to pass PTS TC for AVDTP ABORT
  char value[PROPERTY_VALUE_MAX] = {0};
  if ((osi_property_get("bluetooth.pts.force_a2dp_abort", value, "false")) &&
      (!strcmp(value, "true"))) {
    APPL_TRACE_ERROR("%s: Calling AVDT_AbortReq", __func__);
    AVDT_AbortReq(p_scb->avdt_handle);
  }
}

/*******************************************************************************
 *
 * Function         bta_av_security_ind
 *
 * Description      Handle an AVDTP security indication.
 *
 * Returns          void
 *
 ******************************************************************************/
void bta_av_security_ind(tBTA_AV_SCB* p_scb, tBTA_AV_DATA* p_data) {
  tBTA_AV_PROTECT_REQ protect_req;

  p_scb->avdt_label = p_data->str_msg.msg.hdr.label;

  if (bta_av_cb.features & BTA_AV_FEAT_PROTECT) {
    protect_req.chnl = p_scb->chnl;
    protect_req.hndl = p_scb->hndl;
    protect_req.p_data = p_data->str_msg.msg.security_ind.p_data;
    protect_req.len = p_data->str_msg.msg.security_ind.len;

    (*bta_av_cb.p_cback)(BTA_AV_PROTECT_REQ_EVT, (tBTA_AV*)&protect_req);
  }
  /* app doesn't support security indication; respond with failure */
  else {
    AVDT_SecurityRsp(p_scb->avdt_handle, p_scb->avdt_label, AVDT_ERR_NSC, NULL,
                     0);
  }
}

/*******************************************************************************
 *
 * Function         bta_av_security_cfm
 *
 * Description      Handle an AVDTP security confirm.
 *
 * Returns          void
 *
 ******************************************************************************/
void bta_av_security_cfm(tBTA_AV_SCB* p_scb, tBTA_AV_DATA* p_data) {
  tBTA_AV_PROTECT_RSP protect_rsp;

  if (bta_av_cb.features & BTA_AV_FEAT_PROTECT) {
    protect_rsp.chnl = p_scb->chnl;
    protect_rsp.hndl = p_scb->hndl;
    protect_rsp.p_data = p_data->str_msg.msg.security_cfm.p_data;
    protect_rsp.len = p_data->str_msg.msg.security_cfm.len;
    protect_rsp.err_code = p_data->str_msg.msg.hdr.err_code;

    (*bta_av_cb.p_cback)(BTA_AV_PROTECT_RSP_EVT, (tBTA_AV*)&protect_rsp);
  }
}

/*******************************************************************************
 *
 * Function         bta_av_do_close
 *
 * Description      Close stream.
 *
 * Returns          void
 *
 ******************************************************************************/
void bta_av_do_close(tBTA_AV_SCB* p_scb, UNUSED_ATTR tBTA_AV_DATA* p_data) {
  APPL_TRACE_DEBUG("%s: p_scb->co_started=%d", __func__, p_scb->co_started);

  /* stop stream if started */
  if (p_scb->co_started) {
    bta_av_str_stopped(p_scb, NULL);
  }
  alarm_cancel(bta_av_cb.link_signalling_timer);

  /* close stream */
  p_scb->started = false;
  p_scb->current_codec = nullptr;
  p_scb->suspend_local_sent = FALSE;

  /* drop the buffers queued in L2CAP */
  L2CA_FlushChannel(p_scb->l2c_cid, L2CAP_FLUSH_CHANS_ALL);

  AVDT_CloseReq(p_scb->avdt_handle);
  /* just in case that the link is congested, link is flow controled by peer or
   * for whatever reason the the close request can not be sent in time.
   * when this timer expires, AVDT_DisconnectReq will be called to disconnect
   * the link
   */
  bta_sys_start_timer(p_scb->avrc_ct_timer, BTA_AV_CLOSE_REQ_TIME_VAL,
                      BTA_AV_API_CLOSE_EVT, p_scb->hndl);
}

/*******************************************************************************
 *
 * Function         bta_av_connect_req
 *
 * Description      Connect AVDTP connection.
 *
 * Returns          void
 *
 ******************************************************************************/
void bta_av_connect_req(tBTA_AV_SCB* p_scb, UNUSED_ATTR tBTA_AV_DATA* p_data) {
  uint16_t result;
  UNUSED(p_data);

  p_scb->sdp_discovery_started = false;
  if (p_scb->coll_mask & BTA_AV_COLL_INC_TMR) {
    /* SNK initiated L2C connection while SRC was doing SDP.    */
    /* Wait until timeout to check if SNK starts signalling.    */
    APPL_TRACE_EVENT("%s: coll_mask = 0x%2X", __func__, p_scb->coll_mask);
    p_scb->coll_mask |= BTA_AV_COLL_API_CALLED;
    APPL_TRACE_EVENT("%s: updated coll_mask = 0x%2X", __func__,
                     p_scb->coll_mask);
    return;
  }

  result = AVDT_ConnectReq(p_scb->peer_addr, p_scb->sec_mask,
                  bta_av_dt_cback[p_scb->hdi]);
  if (result != AVDT_SUCCESS) {
    /* AVDT connect failed because of resource issue
     * trigger the SDP fail event to enable the cleanup
     * and set the stream to proper state.
     */
    p_scb->open_status = BTA_AV_FAIL_RESOURCES;
    APPL_TRACE_ERROR("bta_av_connect_req: AVDT_ConnectReq failed: %d", result);
    bta_av_ssm_execute(p_scb, BTA_AV_SDP_DISC_FAIL_EVT, NULL);
  }
}

/*******************************************************************************
 *
 * Function         bta_av_sdp_failed
 *
 * Description      Service discovery failed.
 *
 * Returns          void
 *
 ******************************************************************************/
void bta_av_sdp_failed(tBTA_AV_SCB* p_scb, tBTA_AV_DATA* p_data) {
  if (!p_scb->open_status) p_scb->open_status = BTA_AV_FAIL_SDP;

  p_scb->sdp_discovery_started = true;
  bta_av_str_closed(p_scb, p_data);
}

/*******************************************************************************
 *
 * Function         bta_av_disc_results
 *
 * Description      Handle the AVDTP discover results.  Search through the
 *                  results and find the first available stream, and get
 *                  its capabilities.
 *
 * Returns          void
 *
 ******************************************************************************/
void bta_av_disc_results(tBTA_AV_SCB* p_scb, tBTA_AV_DATA* p_data) {
  uint8_t num_snks = 0, num_srcs = 0, i;
  /* our uuid in case we initiate connection */
  uint16_t uuid_int = p_scb->uuid_int;

  APPL_TRACE_DEBUG("%s: initiator UUID 0x%x", __func__, uuid_int);
  /* store number of stream endpoints returned */
  p_scb->num_seps = p_data->str_msg.msg.discover_cfm.num_seps;

  for (i = 0; i < p_scb->num_seps; i++) {
    /* steam not in use, is a sink, and is audio */
    if ((p_scb->sep_info[i].in_use == false) &&
        (p_scb->sep_info[i].media_type == p_scb->media_type)) {
      if ((p_scb->sep_info[i].tsep == AVDT_TSEP_SNK) &&
          (uuid_int == UUID_SERVCLASS_AUDIO_SOURCE))
        num_snks++;

      if ((p_scb->sep_info[i].tsep == AVDT_TSEP_SRC) &&
          (uuid_int == UUID_SERVCLASS_AUDIO_SINK))
        num_srcs++;
    }
  }

  p_scb->p_cos->disc_res(p_scb->hndl, p_scb->num_seps, num_snks, num_srcs,
                         p_scb->peer_addr, uuid_int);
  p_scb->num_disc_snks = num_snks;
  p_scb->num_disc_srcs = num_srcs;

  /* if we got any */
  if (p_scb->num_seps > 0) {
    /* initialize index into discovery results */
    p_scb->sep_info_idx = 0;

    /* get the capabilities of the first available stream */
    bta_av_next_getcap(p_scb, p_data);
  }
  /* else we got discover response but with no streams; we're done */
  else {
    bta_av_ssm_execute(p_scb, BTA_AV_STR_DISC_FAIL_EVT, p_data);
  }
}

/*******************************************************************************
 *
 * Function         bta_av_disc_res_as_acp
 *
 * Description      Handle the AVDTP discover results.  Search through the
 *                  results and find the first available stream, and get
 *                  its capabilities.
 *
 * Returns          void
 *
 ******************************************************************************/
void bta_av_disc_res_as_acp(tBTA_AV_SCB* p_scb, tBTA_AV_DATA* p_data) {
  uint8_t num_snks = 0, i;

  /* store number of stream endpoints returned */
  p_scb->num_seps = p_data->str_msg.msg.discover_cfm.num_seps;

  for (i = 0; i < p_scb->num_seps; i++) {
    /* steam is a sink, and is audio */
    if ((p_scb->sep_info[i].tsep == AVDT_TSEP_SNK) &&
        (p_scb->sep_info[i].media_type == p_scb->media_type)) {
      p_scb->sep_info[i].in_use = false;
      num_snks++;
    }
  }
  p_scb->p_cos->disc_res(p_scb->hndl, p_scb->num_seps, num_snks, 0,
                         p_scb->peer_addr, UUID_SERVCLASS_AUDIO_SOURCE);
  p_scb->num_disc_snks = num_snks;
  p_scb->num_disc_srcs = 0;

  /* if we got any */
  if (p_scb->num_seps > 0) {
    /* initialize index into discovery results */
    p_scb->sep_info_idx = 0;

    /* get the capabilities of the first available stream */
    bta_av_next_getcap(p_scb, p_data);
  }
  /* else we got discover response but with no streams; we're done */
  else {
    bta_av_ssm_execute(p_scb, BTA_AV_STR_DISC_FAIL_EVT, p_data);
  }
}

/*******************************************************************************
 *
 * Function         bta_av_save_caps
 *
 * Description      report the SNK SEP capabilities to application
 *
 * Returns          void
 *
 ******************************************************************************/
void bta_av_save_caps(tBTA_AV_SCB* p_scb, tBTA_AV_DATA* p_data) {
  tAVDT_CFG cfg;
  tAVDT_SEP_INFO* p_info = &p_scb->sep_info[p_scb->sep_info_idx];
  uint8_t old_wait = p_scb->wait;
  bool getcap_done = false;

  APPL_TRACE_DEBUG("%s: num_seps:%d sep_info_idx:%d wait:x%x", __func__,
                   p_scb->num_seps, p_scb->sep_info_idx, p_scb->wait);
  A2DP_DumpCodecInfo(p_scb->p_cap->codec_info);

  memcpy(&cfg, p_scb->p_cap, sizeof(tAVDT_CFG));
  /* let application know the capability of the SNK */
  p_scb->p_cos->getcfg(p_scb->hndl, cfg.codec_info, &p_scb->sep_info_idx,
                       p_info->seid, &cfg.num_protect, cfg.protect_info);

  p_scb->sep_info_idx++;
  APPL_TRACE_DEBUG("%s: result: sep_info_idx:%d", __func__,
                   p_scb->sep_info_idx);
  A2DP_DumpCodecInfo(cfg.codec_info);

  if (p_scb->num_seps > p_scb->sep_info_idx) {
    /* Some devices have seps at the end of the discover list, which is not */
    /* matching media type(video not audio).                                */
    /* In this case, we are done with getcap without sending another        */
    /* request to AVDT.                                                     */
    if (!bta_av_next_getcap(p_scb, p_data)) getcap_done = true;
  } else
    getcap_done = true;

  if (getcap_done) {
    APPL_TRACE_DEBUG("%s: getcap_done: num_seps:%d sep_info_idx:%d wait:x%x",
                     __func__, p_scb->num_seps, p_scb->sep_info_idx,
                     p_scb->wait);
    p_scb->wait &= ~(BTA_AV_WAIT_ACP_CAPS_ON | BTA_AV_WAIT_ACP_CAPS_STARTED);
    if (old_wait & BTA_AV_WAIT_ACP_CAPS_STARTED) {
      bta_av_start_ok(p_scb, NULL);
    }
  }
}

/*******************************************************************************
 *
 * Function         bta_av_set_use_rc
 *
 * Description      set to use AVRC for this stream control block.
 *
 * Returns          void
 *
 ******************************************************************************/
void bta_av_set_use_rc(tBTA_AV_SCB* p_scb, UNUSED_ATTR tBTA_AV_DATA* p_data) {
  p_scb->use_rc = true;
}

/*******************************************************************************
 *
 * Function         bta_av_cco_close
 *
 * Description      call close call-out function.
 *
 * Returns          void
 *
 ******************************************************************************/
void bta_av_cco_close(tBTA_AV_SCB* p_scb, UNUSED_ATTR tBTA_AV_DATA* p_data) {
  uint16_t mtu;

  mtu = bta_av_chk_mtu(p_scb, BTA_AV_MAX_A2DP_MTU);

  p_scb->p_cos->close(p_scb->hndl);
}

/*******************************************************************************
 *
 * Function         bta_av_open_failed
 *
 * Description      Failed to open an AVDT stream
 *
 * Returns          void
 *
 ******************************************************************************/
void bta_av_open_failed(tBTA_AV_SCB* p_scb, tBTA_AV_DATA* p_data) {
  bool is_av_opened = false;
  tBTA_AV_SCB* p_opened_scb = NULL;
  uint8_t idx;
  tBTA_AV_OPEN open;
  uint8_t cur_role;

  APPL_TRACE_DEBUG("%s", __func__);
  p_scb->open_status = BTA_AV_FAIL_STREAM;
  bta_av_cco_close(p_scb, p_data);

  /* check whether there is already an opened audio or video connection with the
   * same device */
  for (idx = 0; (idx < BTA_AV_NUM_STRS) && (is_av_opened == false); idx++) {
    p_opened_scb = bta_av_cb.p_scb[idx];
    if (p_opened_scb && (p_opened_scb->state == BTA_AV_OPEN_SST) &&
        (p_opened_scb->peer_addr == p_scb->peer_addr))
      is_av_opened = true;
  }

  /* if there is already an active AV connnection with the same bd_addr,
     don't send disconnect req, just report the open event with
     BTA_AV_FAIL_GET_CAP status */
  if (is_av_opened == true) {
    open.bd_addr = p_scb->peer_addr;
    open.chnl = p_scb->chnl;
    open.hndl = p_scb->hndl;
    open.status = BTA_AV_FAIL_GET_CAP;
    open.starting = bta_av_chk_start(p_scb);
    open.edr = 0;
    /* update Master/Slave Role for open event */
    if (BTM_GetRole (p_scb->peer_addr, &cur_role) == BTM_SUCCESS)
      open.role = cur_role;
    /* set the state back to initial state */
    bta_av_set_scb_sst_init(p_scb);

    if (p_scb->seps[p_scb->sep_idx].tsep == AVDT_TSEP_SRC)
      open.sep = AVDT_TSEP_SNK;
    else if (p_scb->seps[p_scb->sep_idx].tsep == AVDT_TSEP_SNK)
      open.sep = AVDT_TSEP_SRC;

    (*bta_av_cb.p_cback)(BTA_AV_OPEN_EVT, (tBTA_AV*)&open);

  } else {
    AVDT_DisconnectReq(p_scb->peer_addr, bta_av_dt_cback[p_scb->hdi]);
  }
}

/*******************************************************************************
 *
 * Function         bta_av_getcap_results
 *
 * Description      Handle the AVDTP get capabilities results.  Check the codec
 *                  type and see if it matches ours.  If it does not, get the
 *                  capabilities of the next stream, if any.
 *
 * Returns          void
 *
 ******************************************************************************/
void bta_av_getcap_results(tBTA_AV_SCB* p_scb, tBTA_AV_DATA* p_data) {
  tAVDT_CFG cfg;
  uint8_t media_type;
  tAVDT_SEP_INFO* p_info = &p_scb->sep_info[p_scb->sep_info_idx];
  uint16_t uuid_int; /* UUID for which connection was initiatied */

  memcpy(&cfg, &p_scb->cfg, sizeof(tAVDT_CFG));
  cfg.num_codec = 1;
  cfg.num_protect = p_scb->p_cap->num_protect;
  memcpy(cfg.codec_info, p_scb->p_cap->codec_info, AVDT_CODEC_SIZE);
  memcpy(cfg.protect_info, p_scb->p_cap->protect_info, AVDT_PROTECT_SIZE);
  media_type = A2DP_GetMediaType(p_scb->p_cap->codec_info);

  APPL_TRACE_DEBUG("%s: num_codec %d", __func__, p_scb->p_cap->num_codec);
  APPL_TRACE_DEBUG("%s: media type x%x, x%x", __func__, media_type,
                   p_scb->media_type);
  A2DP_DumpCodecInfo(p_scb->cfg.codec_info);

  /* if codec present and we get a codec configuration */
  if ((p_scb->p_cap->num_codec != 0) && (media_type == p_scb->media_type) &&
      (p_scb->p_cos->getcfg(p_scb->hndl, cfg.codec_info, &p_scb->sep_info_idx,
                            p_info->seid, &cfg.num_protect,
                            cfg.protect_info) == A2DP_SUCCESS)) {
    /* save copy of codec configuration */
    memcpy(&p_scb->cfg, &cfg, sizeof(tAVDT_CFG));

    APPL_TRACE_DEBUG("%s: result: sep_info_idx=%d", __func__,
                     p_scb->sep_info_idx);
    A2DP_DumpCodecInfo(p_scb->cfg.codec_info);

    uuid_int = p_scb->uuid_int;
    APPL_TRACE_DEBUG("%s: initiator UUID = 0x%x", __func__, uuid_int);
    if (uuid_int == UUID_SERVCLASS_AUDIO_SOURCE)
      bta_av_adjust_seps_idx(p_scb,
                             bta_av_get_scb_handle(p_scb, AVDT_TSEP_SRC));
    else if (uuid_int == UUID_SERVCLASS_AUDIO_SINK)
      bta_av_adjust_seps_idx(p_scb,
                             bta_av_get_scb_handle(p_scb, AVDT_TSEP_SNK));

    /* use only the services peer supports */
    cfg.psc_mask &= p_scb->p_cap->psc_mask;
    p_scb->cur_psc_mask = cfg.psc_mask;

    if ((uuid_int == UUID_SERVCLASS_AUDIO_SINK) &&
        (p_scb->seps[p_scb->sep_idx].p_app_sink_data_cback != NULL)) {
      APPL_TRACE_DEBUG("%s: configure decoder for Sink connection", __func__);
      tBTA_AV_MEDIA av_sink_codec_info;
      av_sink_codec_info.avk_config.bd_addr = p_scb->peer_addr;
      av_sink_codec_info.avk_config.codec_info = p_scb->cfg.codec_info;
      p_scb->seps[p_scb->sep_idx].p_app_sink_data_cback(
          BTA_AV_SINK_MEDIA_CFG_EVT, &av_sink_codec_info);
    }

    if (uuid_int == UUID_SERVCLASS_AUDIO_SOURCE) {
      A2DP_AdjustCodec(cfg.codec_info);
    }

    /* open the stream */
    AVDT_OpenReq(p_scb->seps[p_scb->sep_idx].av_handle, p_scb->peer_addr,
                 p_scb->sep_info[p_scb->sep_info_idx].seid, &cfg);

    if (!bta_av_is_rcfg_sst(p_scb)) {
      /* free capabilities buffer */
      osi_free_and_reset((void**)&p_scb->p_cap);
    }
  } else {
    /* try the next stream, if any */
    p_scb->sep_info_idx++;
    bta_av_next_getcap(p_scb, p_data);
  }
}

/*******************************************************************************
 *
 * Function         bta_av_setconfig_rej
 *
 * Description      Send AVDTP set config reject.
 *
 * Returns          void
 *
 ******************************************************************************/
void bta_av_setconfig_rej(tBTA_AV_SCB* p_scb, tBTA_AV_DATA* p_data) {
  tBTA_AV_REJECT reject;
  uint8_t avdt_handle = p_data->ci_setconfig.avdt_handle;

  bta_av_adjust_seps_idx(p_scb, avdt_handle);
  APPL_TRACE_DEBUG("%s: sep_idx: %d", __func__, p_scb->sep_idx);
  AVDT_ConfigRsp(p_scb->avdt_handle, p_scb->avdt_label, AVDT_ERR_UNSUP_CFG, 0);

  reject.bd_addr = p_data->str_msg.bd_addr;
  reject.hndl = p_scb->hndl;
  (*bta_av_cb.p_cback)(BTA_AV_REJECT_EVT, (tBTA_AV*)&reject);
}

/*******************************************************************************
 *
 * Function         bta_av_discover_req
 *
 * Description      Send an AVDTP discover request to the peer.
 *
 * Returns          void
 *
 ******************************************************************************/
void bta_av_discover_req(tBTA_AV_SCB* p_scb, UNUSED_ATTR tBTA_AV_DATA* p_data) {
  /* send avdtp discover request */

    /* send avdtp discover request */
    if (AVDT_DiscoverReq(p_scb->peer_addr, p_scb->sep_info, BTA_AV_NUM_SEPS, bta_av_dt_cback[p_scb->hdi]) != AVDT_SUCCESS)
    {
        APPL_TRACE_ERROR("bta_av_discover_req command could not be sent because of resource constraint");
        bta_av_ssm_execute(p_scb, BTA_AV_STR_DISC_FAIL_EVT, p_data);
    }
}

/*******************************************************************************
 *
 * Function         bta_av_conn_failed
 *
 * Description      AVDTP connection failed.
 *
 * Returns          void
 *
 ******************************************************************************/
void bta_av_conn_failed(tBTA_AV_SCB* p_scb, tBTA_AV_DATA* p_data) {
  p_scb->open_status = BTA_AV_FAIL_STREAM;
  bta_av_str_closed(p_scb, p_data);
}

/*******************************************************************************
 *
 * Function         bta_av_do_start
 *
 * Description      Start stream.
 *
 * Returns          void
 *
 ******************************************************************************/
void bta_av_do_start(tBTA_AV_SCB* p_scb, tBTA_AV_DATA* p_data) {
  uint8_t policy = HCI_ENABLE_SNIFF_MODE;
  uint8_t cur_role;

  APPL_TRACE_DEBUG("%s: sco_occupied:%d, role:x%x, started:%d", __func__,
                   bta_av_cb.sco_occupied, p_scb->role, p_scb->started);
  if (bta_av_cb.sco_occupied) {
    bta_av_start_failed(p_scb, p_data);
    return;
  }

  /* disallow role switch during streaming, only if we are the master role
   * i.e. allow role switch, if we are slave.
   * It would not hurt us, if the peer device wants us to be master */
  if ((BTM_GetRole(p_scb->peer_addr, &cur_role) == BTM_SUCCESS) &&
      (cur_role == BTM_ROLE_MASTER)) {
    policy |= HCI_ENABLE_MASTER_SLAVE_SWITCH;
  }

  bta_sys_clear_policy(BTA_ID_AV, policy, p_scb->peer_addr);

  if ((p_scb->started == false) &&
      ((p_scb->role & BTA_AV_ROLE_START_INT) == 0)) {
    p_scb->role |= BTA_AV_ROLE_START_INT;
    bta_sys_busy(BTA_ID_AV, p_scb->hdi, p_scb->peer_addr);

    AVDT_StartReq(&p_scb->avdt_handle, 1);
  } else if (p_scb->started) {
    p_scb->role |= BTA_AV_ROLE_START_INT;
    if (p_scb->wait == 0) {
      if (p_scb->role & BTA_AV_ROLE_SUSPEND) {
        notify_start_failed(p_scb);
      } else {
        bta_av_start_ok(p_scb, NULL);
      }
    }
  }
  APPL_TRACE_DEBUG("%s: started %d role:x%x", __func__, p_scb->started,
                   p_scb->role);
}

/*******************************************************************************
 *
 * Function         bta_av_str_stopped
 *
 * Description      Stream stopped.
 *
 * Returns          void
 *
 ******************************************************************************/
void bta_av_str_stopped(tBTA_AV_SCB* p_scb, tBTA_AV_DATA* p_data) {
  tBTA_AV_SUSPEND suspend_rsp;
  uint8_t start = p_scb->started;
  bool sus_evt = true;
  BT_HDR* p_buf;
  uint8_t policy = HCI_ENABLE_SNIFF_MODE;

  APPL_TRACE_ERROR("%s: audio_open_cnt=%d, p_data %p", __func__,
                   bta_av_cb.audio_open_cnt, p_data);

  bta_sys_idle(BTA_ID_AV, p_scb->hdi, p_scb->peer_addr);
  if ((bta_av_cb.features & BTA_AV_FEAT_MASTER) == 0 ||
      bta_av_cb.audio_open_cnt == 1)
    policy |= HCI_ENABLE_MASTER_SLAVE_SWITCH;
  bta_sys_set_policy(BTA_ID_AV, policy, p_scb->peer_addr);

  if (p_scb->co_started) {
    /* TODO(eisenbach): RE-IMPLEMENT USING VSC OR HAL EXTENSION
    vendor_get_interface()->send_command(
        (vendor_opcode_t)BT_VND_OP_A2DP_OFFLOAD_STOP, (void*)&p_scb->l2c_cid);
    if (p_scb->offload_start_pending) {
      tBTA_AV_STATUS status = BTA_AV_FAIL_STREAM;
      (*bta_av_cb.p_cback)(BTA_AV_OFFLOAD_START_RSP_EVT, (tBTA_AV*)&status);
    }
    p_scb->offload_start_pending = false;
    */
    if (BTM_IS_QTI_CONTROLLER() && p_scb->offload_supported) {
      bta_av_vendor_offload_stop();
      p_scb->offload_supported = false;
    }
    bta_av_stream_chg(p_scb, false);
    p_scb->co_started = false;

    p_scb->p_cos->stop(p_scb->hndl);
    L2CA_SetFlushTimeout(p_scb->peer_addr, L2CAP_DEFAULT_FLUSH_TO);
  }

  /* if q_info.a2dp_list is not empty, drop it now */
  if (BTA_AV_CHNL_AUDIO == p_scb->chnl) {
    while (!list_is_empty(p_scb->a2dp_list)) {
      p_buf = (BT_HDR*)list_front(p_scb->a2dp_list);
      list_remove(p_scb->a2dp_list, p_buf);
      osi_free(p_buf);
    }

    /* drop the audio buffers queued in L2CAP */
    if (p_data && p_data->api_stop.flush)
      L2CA_FlushChannel(p_scb->l2c_cid, L2CAP_FLUSH_CHANS_ALL);
  }

  suspend_rsp.chnl = p_scb->chnl;
  suspend_rsp.hndl = p_scb->hndl;

  if (p_data && p_data->api_stop.suspend) {
      APPL_TRACE_DEBUG("suspending: %d, sup:%d, suspend_local_sent = %d",
                         start, p_scb->suspend_sup,p_scb->suspend_local_sent);
      if ((start)  && (p_scb->suspend_sup) && (!p_scb->suspend_local_sent)) {
      p_scb->suspend_local_sent = TRUE;
      sus_evt = false;
      p_scb->l2c_bufs = 0;
      AVDT_SuspendReq(&p_scb->avdt_handle, 1);
    }

    /* send SUSPEND_EVT event only if not in reconfiguring state and sus_evt is
     * true*/
      if ((sus_evt) && ((p_scb->suspend_local_sent) || (p_scb->state != BTA_AV_RCFG_SST))) {
      suspend_rsp.status = BTA_AV_SUCCESS;
      suspend_rsp.initiator = true;
      (*bta_av_cb.p_cback)(BTA_AV_SUSPEND_EVT, (tBTA_AV*)&suspend_rsp);
    }
  } else {
    suspend_rsp.status = BTA_AV_SUCCESS;
    suspend_rsp.initiator = true;
    APPL_TRACE_EVENT("%s: status %d", __func__, suspend_rsp.status);

    // Send STOP_EVT event only if not in reconfiguring state.
    // However, we should send STOP_EVT if we are reconfiguring when taking
    // the Close->Configure->Open->Start path.
    if (p_scb->state != BTA_AV_RCFG_SST ||
        (p_data && p_data->api_stop.reconfig_stop)) {
      (*bta_av_cb.p_cback)(BTA_AV_STOP_EVT, (tBTA_AV*)&suspend_rsp);
    }
  }
}

/*******************************************************************************
 *
 * Function         bta_av_reconfig
 *
 * Description      process the reconfigure request.
 *                  save the parameter in control block and
 *                  suspend, reconfigure or close the stream
 *
 * Returns          void
 *
 ******************************************************************************/
void bta_av_reconfig(tBTA_AV_SCB* p_scb, tBTA_AV_DATA* p_data) {
  tAVDT_CFG* p_cfg;
  tBTA_AV_API_STOP stop;
  tBTA_AV_RECONFIG evt;
  tBTA_AV_API_RCFG* p_rcfg = &p_data->api_reconfig;

  APPL_TRACE_DEBUG("%s: r:%d, s:%d idx: %d (o:%d)", __func__, p_scb->recfg_sup,
                   p_scb->suspend_sup, p_scb->rcfg_idx, p_scb->sep_info_idx);

  p_scb->num_recfg = 0;
  /* store the new configuration in control block */
  if (p_scb->p_cap == NULL)
    p_scb->p_cap = (tAVDT_CFG*)osi_malloc(sizeof(tAVDT_CFG));
<<<<<<< HEAD
  if ((p_cfg = p_scb->p_cap) == NULL) {
    /* report failure */
    evt.status = BTA_AV_FAIL_RESOURCES;
    evt.chnl   = p_scb->chnl;
    evt.hndl   = p_scb->hndl;
    (*bta_av_cb.p_cback)(BTA_AV_RECONFIG_EVT, (tBTA_AV *)&evt);

    /* this event is not possible in this state.
     * use it to bring the SSM back to open state
     */
    bta_av_ssm_execute(p_scb, BTA_AV_SDP_DISC_OK_EVT, NULL);
    return;
  }
=======
  p_cfg = &p_scb->cfg;
>>>>>>> 33c24763

  alarm_cancel(p_scb->avrc_ct_timer);

  APPL_TRACE_DEBUG(
      "%s: p_scb->sep_info_idx=%d p_scb->rcfg_idx=%d p_rcfg->sep_info_idx=%d",
      __func__, p_scb->sep_info_idx, p_scb->rcfg_idx, p_rcfg->sep_info_idx);
  A2DP_DumpCodecInfo(p_scb->p_cap->codec_info);
  A2DP_DumpCodecInfo(p_scb->cfg.codec_info);
  A2DP_DumpCodecInfo(p_rcfg->codec_info);

  p_cfg->num_protect = p_rcfg->num_protect;
  memcpy(p_cfg->codec_info, p_rcfg->codec_info, AVDT_CODEC_SIZE);
  memcpy(p_cfg->protect_info, p_rcfg->p_protect_info, p_rcfg->num_protect);
  p_scb->rcfg_idx = p_rcfg->sep_info_idx;
  p_cfg->psc_mask = p_scb->cur_psc_mask;

  // If the requested SEP index is same as the current one, then we
  // can Suspend->Reconfigure->Start.
  // Otherwise, we have to Close->Configure->Open->Start or
  // Close->Configure->Open for streams that are / are not started.
  if ((p_scb->rcfg_idx == p_scb->sep_info_idx) && p_rcfg->suspend &&
      p_scb->recfg_sup && p_scb->suspend_sup) {
    if (p_scb->started) {
      // Suspend->Reconfigure->Start
      stop.flush = false;
      stop.suspend = true;
      stop.reconfig_stop = false;
      bta_av_str_stopped(p_scb, (tBTA_AV_DATA*)&stop);
    } else {
      // Reconfigure
      APPL_TRACE_DEBUG("%s: reconfig", __func__);
      A2DP_DumpCodecInfo(p_scb->cfg.codec_info);
      AVDT_ReconfigReq(p_scb->avdt_handle, &p_scb->cfg);
      p_scb->cfg.psc_mask = p_scb->cur_psc_mask;
    }
  } else {
    // Close the stream first, and then Configure it
    APPL_TRACE_DEBUG("%s: Close/Open started: %d state: %d num_protect: %d",
                     __func__, p_scb->started, p_scb->state,
                     p_cfg->num_protect);
    if (p_scb->started) {
      // Close->Configure->Open->Start
      if ((p_scb->rcfg_idx != p_scb->sep_info_idx) && p_scb->recfg_sup) {
        // Make sure we trigger STOP_EVT when taking the longer road to
        // reconfiguration, otherwise we don't call Start.
        stop.flush = false;
        stop.suspend = false;
        stop.reconfig_stop = true;
        bta_av_str_stopped(p_scb, (tBTA_AV_DATA*)&stop);
      } else {
        bta_av_str_stopped(p_scb, NULL);
      }
      p_scb->started = false;
    } else {
      // Close->Configure->Open
      bta_av_str_stopped(p_scb, NULL);
    }
    // Drop the buffers queued in L2CAP
    L2CA_FlushChannel(p_scb->l2c_cid, L2CAP_FLUSH_CHANS_ALL);
    AVDT_CloseReq(p_scb->avdt_handle);
  }
}

/*******************************************************************************
 *
 * Function         bta_av_data_path
 *
 * Description      Handle stream data path.
 *
 * Returns          void
 *
 ******************************************************************************/
void bta_av_data_path(tBTA_AV_SCB* p_scb, UNUSED_ATTR tBTA_AV_DATA* p_data) {
  BT_HDR* p_buf = NULL;
  uint32_t timestamp;
  bool new_buf = false;
  uint8_t m_pt = 0x60;
  tAVDT_DATA_OPT_MASK opt;

  if (p_scb->cong) return;

  if (p_scb->current_codec->useRtpHeaderMarkerBit()) {
    m_pt |= AVDT_MARKER_SET;
  }

  // Always get the current number of bufs que'd up
  p_scb->l2c_bufs =
      (uint8_t)L2CA_FlushChannel(p_scb->l2c_cid, L2CAP_FLUSH_CHANS_GET);

  if (!list_is_empty(p_scb->a2dp_list)) {
    p_buf = (BT_HDR*)list_front(p_scb->a2dp_list);
    list_remove(p_scb->a2dp_list, p_buf);
    /* use q_info.a2dp data, read the timestamp */
    timestamp = *(uint32_t*)(p_buf + 1);
  } else {
    new_buf = true;
    /* A2DP_list empty, call co_data, dup data to other channels */
    p_buf = (BT_HDR*)p_scb->p_cos->data(p_scb->cfg.codec_info, &timestamp);

    if (p_buf) {
      /* use the offset area for the time stamp */
      *(uint32_t*)(p_buf + 1) = timestamp;

      /* dup the data to other channels */
      bta_av_dup_audio_buf(p_scb, p_buf);
    }
  }

  if (p_buf) {
    if (p_scb->l2c_bufs < (BTA_AV_QUEUE_DATA_CHK_NUM)) {
      /* There's a buffer, just queue it to L2CAP.
       * There's no need to increment it here, it is always read from
       * L2CAP (see above).
       */

      /* opt is a bit mask, it could have several options set */
      opt = AVDT_DATA_OPT_NONE;
      if (p_scb->no_rtp_hdr) {
        opt |= AVDT_DATA_OPT_NO_RTP;
      }

      //
      // Fragment the payload if larger than the MTU.
      // NOTE: The fragmentation is RTP-compatibie.
      //
      size_t extra_fragments_n = 0;
      if (p_buf->len > 0) {
        extra_fragments_n = (p_buf->len / p_scb->stream_mtu) +
                            ((p_buf->len % p_scb->stream_mtu) ? 1 : 0) - 1;
      }
      std::vector<BT_HDR*> extra_fragments;
      extra_fragments.reserve(extra_fragments_n);

      uint8_t* data_begin = (uint8_t*)(p_buf + 1) + p_buf->offset;
      uint8_t* data_end = (uint8_t*)(p_buf + 1) + p_buf->offset + p_buf->len;
      while (extra_fragments_n-- > 0) {
        data_begin += p_scb->stream_mtu;
        size_t fragment_len = data_end - data_begin;
        if (fragment_len > p_scb->stream_mtu) fragment_len = p_scb->stream_mtu;

        BT_HDR* p_buf2 = (BT_HDR*)osi_malloc(BT_DEFAULT_BUFFER_SIZE);
        p_buf2->offset = p_buf->offset;
        p_buf2->len = 0;
        p_buf2->layer_specific = 0;
        uint8_t* packet2 =
            (uint8_t*)(p_buf2 + 1) + p_buf2->offset + p_buf2->len;
        memcpy(packet2, data_begin, fragment_len);
        p_buf2->len += fragment_len;
        extra_fragments.push_back(p_buf2);
        p_buf->len -= fragment_len;
      }

      if (!extra_fragments.empty()) {
        // Reset the RTP Marker bit for all fragments except the last one
        m_pt &= ~AVDT_MARKER_SET;
      }
      AVDT_WriteReqOpt(p_scb->avdt_handle, p_buf, timestamp, m_pt, opt);
      for (size_t i = 0; i < extra_fragments.size(); i++) {
        if (i + 1 == extra_fragments.size()) {
          // Set the RTP Marker bit for the last fragment
          m_pt |= AVDT_MARKER_SET;
        }
        BT_HDR* p_buf2 = extra_fragments[i];
        AVDT_WriteReqOpt(p_scb->avdt_handle, p_buf2, timestamp, m_pt, opt);
      }
      p_scb->cong = true;
    } else {
      /* there's a buffer, but L2CAP does not seem to be moving data */
      if (new_buf) {
        /* just got this buffer from co_data,
         * put it in queue */
        list_append(p_scb->a2dp_list, p_buf);
      } else {
        /* just dequeue it from the a2dp_list */
        if (list_length(p_scb->a2dp_list) < 3) {
          /* put it back to the queue */
          list_prepend(p_scb->a2dp_list, p_buf);
        } else {
          /* too many buffers in a2dp_list, drop it. */
          bta_av_co_audio_drop(p_scb->hndl);
          osi_free(p_buf);
        }
      }
    }
  }
}

/*******************************************************************************
 *
 * Function         bta_av_start_ok
 *
 * Description      Stream started.
 *
 * Returns          void
 *
 ******************************************************************************/
void bta_av_start_ok(tBTA_AV_SCB* p_scb, tBTA_AV_DATA* p_data) {
  tBTA_AV_START start;
  bool initiator = false;
  bool suspend = false;
  uint16_t flush_to;
  uint8_t new_role = p_scb->role;
  BT_HDR hdr;
  uint8_t policy = HCI_ENABLE_SNIFF_MODE;
  uint8_t cur_role = BTM_ROLE_UNDEFINED;

  APPL_TRACE_DEBUG("%s: wait:x%x, role:x%x", __func__, p_scb->wait,
                   p_scb->role);

  p_scb->started = true;
  p_scb->current_codec = bta_av_get_a2dp_current_codec();

  if (p_scb->sco_suspend) {
    p_scb->sco_suspend = false;
  }

  if (new_role & BTA_AV_ROLE_START_INT) initiator = true;

  /* for A2DP SINK we do not send get_caps */
  if ((p_scb->avdt_handle == p_scb->seps[p_scb->sep_idx].av_handle) &&
      (p_scb->seps[p_scb->sep_idx].tsep == AVDT_TSEP_SNK)) {
    p_scb->wait &= ~(BTA_AV_WAIT_ACP_CAPS_ON);
    APPL_TRACE_DEBUG("%s: local SEP type is SNK new wait is 0x%x", __func__,
                     p_scb->wait);
  }
  if (p_scb->wait & BTA_AV_WAIT_ROLE_SW_FAILED) {
    /* role switch has failed */
    p_scb->wait &= ~BTA_AV_WAIT_ROLE_SW_FAILED;
    p_data = (tBTA_AV_DATA*)&hdr;
    hdr.offset = BTA_AV_RS_FAIL;
  }
  APPL_TRACE_DEBUG("%s: wait:x%x", __func__, p_scb->wait);

  if (p_data && (p_data->hdr.offset != BTA_AV_RS_NONE)) {
    p_scb->wait &= ~BTA_AV_WAIT_ROLE_SW_BITS;
    if (p_data->hdr.offset == BTA_AV_RS_FAIL) {
      bta_sys_idle(BTA_ID_AV, p_scb->hdi, p_scb->peer_addr);
      start.chnl = p_scb->chnl;
      start.status = BTA_AV_FAIL_ROLE;
      start.hndl = p_scb->hndl;
      start.initiator = initiator;
      (*bta_av_cb.p_cback)(BTA_AV_START_EVT, (tBTA_AV*)&start);
      return;
    }
  }

  if (!bta_av_link_role_ok(p_scb, A2DP_SET_ONE_BIT))
    p_scb->q_tag = BTA_AV_Q_TAG_START;
  else {
    /* The wait flag may be set here while we are already master on the link */
    /* this could happen if a role switch complete event occurred during
     * reconfig */
    /* if we are now master on the link, there is no need to wait for the role
     * switch, */
    /* complete anymore so we can clear the wait for role switch flag */
    p_scb->wait &= ~BTA_AV_WAIT_ROLE_SW_BITS;
  }

  if (p_scb->wait &
      (BTA_AV_WAIT_ROLE_SW_RES_OPEN | BTA_AV_WAIT_ROLE_SW_RES_START)) {
    p_scb->wait |= BTA_AV_WAIT_ROLE_SW_STARTED;
    p_scb->q_tag = BTA_AV_Q_TAG_START;
  }

  if (p_scb->wait) {
    APPL_TRACE_ERROR("%s: wait:x%x q_tag:%d- not started", __func__,
                     p_scb->wait, p_scb->q_tag);
    /* Clear first bit of p_scb->wait and not to return from this point else
     * HAL layer gets blocked. And if there is delay in Get Capability response
     * as
     * first bit of p_scb->wait is cleared hence it ensures bt_av_start_ok is
     * not called
     * again from bta_av_save_caps.
     */
    p_scb->wait &= ~BTA_AV_WAIT_ACP_CAPS_ON;
  }

  /* tell role manager to check M/S role */
  bta_sys_conn_open(BTA_ID_AV, bta_av_cb.audio_open_cnt, p_scb->peer_addr);

  bta_sys_busy(BTA_ID_AV, p_scb->hdi, p_scb->peer_addr);

  if (p_scb->media_type == AVDT_MEDIA_TYPE_AUDIO) {
    /* in normal logic, conns should be bta_av_cb.audio_count - 1,
     * However, bta_av_stream_chg is not called to increase
     * bta_av_cb.audio_count yet.
     * If the code were to be re-arranged for some reasons, this number may need
     * to be changed
     */
    p_scb->co_started = bta_av_cb.audio_open_cnt;
    flush_to = p_bta_av_cfg->p_audio_flush_to[p_scb->co_started - 1];
  } else {
    flush_to = p_bta_av_cfg->video_flush_to;
  }
  L2CA_SetFlushTimeout(p_scb->peer_addr, flush_to);

  /* clear the congestion flag */
  p_scb->cong = false;

  if (new_role & BTA_AV_ROLE_START_INT) {
    new_role &= ~BTA_AV_ROLE_START_INT;
  } else if ((new_role & BTA_AV_ROLE_AD_ACP) &&
             (new_role & BTA_AV_ROLE_SUSPEND_OPT)) {
    if (bta_av_is_multicast_enabled() == true &&
        (BTM_GetRole (p_scb->peer_addr, &cur_role) == BTM_SUCCESS) &&
        (cur_role == BTM_ROLE_MASTER)) {
      /* If playing on other stream, dont suspend this. */
      if (bta_av_chk_start(p_scb)) {
        suspend = FALSE;
        APPL_TRACE_DEBUG("cur_role: %d suspend: %d", cur_role, suspend);
      }
    } else {
      suspend = TRUE;
      APPL_TRACE_DEBUG("cur_role: %d suspend: %d", cur_role, suspend);
    }
  }

  if (!suspend) {
    p_scb->q_tag = BTA_AV_Q_TAG_STREAM;
    bta_av_stream_chg(p_scb, true);
  }

  {
    /* If sink starts stream, disable sniff mode here */
    if (!initiator) {
      /* If souce is the master role, disable role switch during streaming.
       * Otherwise allow role switch, if source is slave.
       * Because it would not hurt source, if the peer device wants source to be
       * master */
      if ((BTM_GetRole(p_scb->peer_addr, &cur_role) == BTM_SUCCESS) &&
          (cur_role == BTM_ROLE_MASTER)) {
        policy |= HCI_ENABLE_MASTER_SLAVE_SWITCH;
      }

      bta_sys_clear_policy(BTA_ID_AV, policy, p_scb->peer_addr);
    }

    p_scb->role = new_role;
    p_scb->role &= ~BTA_AV_ROLE_AD_ACP;
    p_scb->role &= ~BTA_AV_ROLE_SUSPEND_OPT;

    p_scb->no_rtp_hdr = false;
    p_scb->p_cos->start(p_scb->hndl, p_scb->cfg.codec_info, &p_scb->no_rtp_hdr);
    p_scb->co_started = true;

    APPL_TRACE_DEBUG("%s: suspending: %d, role:x%x, init %d", __func__, suspend,
                     p_scb->role, initiator);

    start.suspending = suspend;
    start.initiator = initiator;
    start.chnl = p_scb->chnl;
    start.status = BTA_AV_SUCCESS;
    start.hndl = p_scb->hndl;
    /* update Master/Slave Role for start event */
    if (BTM_GetRole (p_scb->peer_addr, &cur_role) == BTM_SUCCESS)
      start.role = cur_role;
    (*bta_av_cb.p_cback)(BTA_AV_START_EVT, (tBTA_AV*)&start);

    if (suspend) {
      tBTA_AV_API_STOP stop;
      p_scb->role |= BTA_AV_ROLE_SUSPEND;
      p_scb->cong = true; /* do not allow the media data to go through */
      /* do not duplicate the media packets to this channel */
      p_scb->p_cos->stop(p_scb->hndl);
      p_scb->co_started = false;
      stop.flush = false;
      stop.suspend = true;
      stop.reconfig_stop = false;
      bta_av_ssm_execute(p_scb, BTA_AV_AP_STOP_EVT, (tBTA_AV_DATA*)&stop);
    }
  }
}

/*******************************************************************************
 *
 * Function         bta_av_start_failed
 *
 * Description      Stream start failed.
 *
 * Returns          void
 *
 ******************************************************************************/
void bta_av_start_failed(tBTA_AV_SCB* p_scb, UNUSED_ATTR tBTA_AV_DATA* p_data) {
  if (p_scb->started == false && p_scb->co_started == false) {
    bta_sys_idle(BTA_ID_AV, p_scb->hdi, p_scb->peer_addr);
    notify_start_failed(p_scb);
  }

  bta_sys_set_policy(BTA_ID_AV,
                     (HCI_ENABLE_SNIFF_MODE | HCI_ENABLE_MASTER_SLAVE_SWITCH),
                     p_scb->peer_addr);
  p_scb->sco_suspend = false;
}

/*******************************************************************************
 *
 * Function         bta_av_str_closed
 *
 * Description      Stream closed.
 *
 * Returns          void
 *
 ******************************************************************************/
void bta_av_str_closed(tBTA_AV_SCB* p_scb, tBTA_AV_DATA* p_data) {
  tBTA_AV data;
  tBTA_AV_EVT event;
  uint8_t policy = HCI_ENABLE_SNIFF_MODE;

  if ((bta_av_cb.features & BTA_AV_FEAT_MASTER) == 0 ||
      bta_av_cb.audio_open_cnt == 1)
    policy |= HCI_ENABLE_MASTER_SLAVE_SWITCH;
  bta_sys_set_policy(BTA_ID_AV, policy, p_scb->peer_addr);
  if (bta_av_cb.audio_open_cnt <= 1) {
    /* last connection - restore the allow switch flag */
    L2CA_SetDesireRole(L2CAP_ROLE_ALLOW_SWITCH);
  }

  if (p_scb->open_status) {
    /* must be failure when opening the stream */
    data.open.bd_addr = p_scb->peer_addr;
    data.open.status = p_scb->open_status;
    data.open.chnl = p_scb->chnl;
    data.open.hndl = p_scb->hndl;

    if (p_scb->seps[p_scb->sep_idx].tsep == AVDT_TSEP_SRC)
      data.open.sep = AVDT_TSEP_SNK;
    else if (p_scb->seps[p_scb->sep_idx].tsep == AVDT_TSEP_SNK)
      data.open.sep = AVDT_TSEP_SRC;

    event = BTA_AV_OPEN_EVT;
    p_scb->open_status = BTA_AV_SUCCESS;

    bta_sys_conn_close(BTA_ID_AV, bta_av_cb.audio_open_cnt, p_scb->peer_addr);
    bta_av_cleanup(p_scb, p_data);
    (*bta_av_cb.p_cback)(event, &data);
  } else {
    /* do stop if we were started */
    if (p_scb->co_started) {
      bta_av_str_stopped(p_scb, NULL);
    }

    {
      p_scb->p_cos->close(p_scb->hndl);
      data.close.chnl = p_scb->chnl;
      data.close.hndl = p_scb->hndl;
      event = BTA_AV_CLOSE_EVT;

      bta_sys_conn_close(BTA_ID_AV, bta_av_cb.audio_open_cnt, p_scb->peer_addr);
      bta_av_cleanup(p_scb, p_data);
      (*bta_av_cb.p_cback)(event, &data);
    }
  }
}

/*******************************************************************************
 *
 * Function         bta_av_clr_cong
 *
 * Description      Clear stream congestion flag.
 *
 * Returns          void
 *
 ******************************************************************************/
void bta_av_clr_cong(tBTA_AV_SCB* p_scb, UNUSED_ATTR tBTA_AV_DATA* p_data) {
  if (p_scb->co_started) p_scb->cong = false;
}

/*******************************************************************************
 *
 * Function         bta_av_suspend_cfm
 *
 * Description      process the suspend response
 *
 * Returns          void
 *
 ******************************************************************************/
void bta_av_suspend_cfm(tBTA_AV_SCB* p_scb, tBTA_AV_DATA* p_data) {
  tBTA_AV_SUSPEND suspend_rsp;
  uint8_t err_code = p_data->str_msg.msg.hdr.err_code;
  uint8_t policy = HCI_ENABLE_SNIFF_MODE;
  p_scb->suspend_local_sent = FALSE;

  APPL_TRACE_DEBUG ("%s:audio_open_cnt = %d, err_code = %d, scb_started = %d",
                    __func__,bta_av_cb.audio_open_cnt,err_code,p_scb->started);

  if (p_scb->started == false) {
    /* handle the condition where there is a collision of SUSPEND req from
     *either side
     ** Second SUSPEND req could be rejected. Do not treat this as a failure
     */
    APPL_TRACE_WARNING("%s: already suspended, ignore, err_code %d", __func__,
                       err_code);
    return;
  }

  suspend_rsp.status = BTA_AV_SUCCESS;
  if (err_code && (err_code != AVDT_ERR_BAD_STATE)) {
    /* Disable suspend feature only with explicit rejection(not with timeout) */
    if (err_code != AVDT_ERR_TIMEOUT) {
      p_scb->suspend_sup = false;
    }
    suspend_rsp.status = BTA_AV_FAIL;

    APPL_TRACE_ERROR("%s: suspend failed, closing connection", __func__);

    /* SUSPEND failed. Close connection. */
    bta_av_ssm_execute(p_scb, BTA_AV_API_CLOSE_EVT, NULL);
  } else {
    /* only set started to false when suspend is successful */
    p_scb->started = false;
  }

  if (p_scb->role & BTA_AV_ROLE_SUSPEND) {
    p_scb->role &= ~BTA_AV_ROLE_SUSPEND;
    p_scb->cong = false;
  }

  bta_sys_idle(BTA_ID_AV, p_scb->hdi, p_scb->peer_addr);
  if ((bta_av_cb.features & BTA_AV_FEAT_MASTER) == 0 ||
      bta_av_cb.audio_open_cnt == 1)
    policy |= HCI_ENABLE_MASTER_SLAVE_SWITCH;
  bta_sys_set_policy(BTA_ID_AV, policy, p_scb->peer_addr);

  /* in case that we received suspend_ind, we may need to call co_stop here */
  if (p_scb->co_started) {
    /* TODO(eisenbach): RE-IMPLEMENT USING VSC OR HAL EXTENSION
    vendor_get_interface()->send_command(
        (vendor_opcode_t)BT_VND_OP_A2DP_OFFLOAD_STOP, (void*)&p_scb->l2c_cid);
    if (p_scb->offload_start_pending) {
      tBTA_AV_STATUS status = BTA_AV_FAIL_STREAM;
      (*bta_av_cb.p_cback)(BTA_AV_OFFLOAD_START_RSP_EVT, (tBTA_AV*)&status);
    }
    p_scb->offload_start_pending = false;
    */
    if (BTM_IS_QTI_CONTROLLER() && p_scb->offload_supported) {
      bta_av_vendor_offload_stop();
      p_scb->offload_supported = false;
    }
    bta_av_stream_chg(p_scb, false);

    {
      p_scb->co_started = false;
      p_scb->p_cos->stop(p_scb->hndl);
    }
    L2CA_SetFlushTimeout(p_scb->peer_addr, L2CAP_DEFAULT_FLUSH_TO);
  }

  {
    suspend_rsp.chnl = p_scb->chnl;
    suspend_rsp.hndl = p_scb->hndl;
    suspend_rsp.initiator = p_data->str_msg.initiator;
    (*bta_av_cb.p_cback)(BTA_AV_SUSPEND_EVT, (tBTA_AV*)&suspend_rsp);
  }
}

/*******************************************************************************
 *
 * Function         bta_av_rcfg_str_ok
 *
 * Description      report reconfigure successful
 *
 * Returns          void
 *
 ******************************************************************************/
void bta_av_rcfg_str_ok(tBTA_AV_SCB* p_scb, tBTA_AV_DATA* p_data) {
  tBTA_AV_RECONFIG evt;

  p_scb->l2c_cid = AVDT_GetL2CapChannel(p_scb->avdt_handle);
  APPL_TRACE_DEBUG("%s: l2c_cid: %d", __func__, p_scb->l2c_cid);

  if (p_data != NULL) {
    // p_data could be NULL if the reconfig was triggered by the local device
    p_scb->stream_mtu =
        p_data->str_msg.msg.open_ind.peer_mtu - AVDT_MEDIA_HDR_SIZE;
    uint16_t mtu = bta_av_chk_mtu(p_scb, p_scb->stream_mtu);
    APPL_TRACE_DEBUG("%s: l2c_cid: 0x%x stream_mtu: %d mtu: %d", __func__,
                     p_scb->l2c_cid, p_scb->stream_mtu, mtu);
    if (mtu == 0 || mtu > p_scb->stream_mtu) mtu = p_scb->stream_mtu;
    p_scb->p_cos->update_mtu(p_scb->hndl, mtu);
  }

  /* rc listen */
  bta_av_st_rc_timer(p_scb, NULL);
  osi_free_and_reset((void**)&p_scb->p_cap);

  /* No need to keep the role bits once reconfig is done. */
  p_scb->role &= ~BTA_AV_ROLE_AD_ACP;
  p_scb->role &= ~BTA_AV_ROLE_SUSPEND_OPT;
  p_scb->role &= ~BTA_AV_ROLE_START_INT;

  {
    /* reconfigure success  */
    evt.status = BTA_AV_SUCCESS;
    evt.chnl = p_scb->chnl;
    evt.hndl = p_scb->hndl;
    (*bta_av_cb.p_cback)(BTA_AV_RECONFIG_EVT, (tBTA_AV*)&evt);
  }
}

/*******************************************************************************
 *
 * Function         bta_av_rcfg_failed
 *
 * Description      process reconfigure failed
 *
 * Returns          void
 *
 ******************************************************************************/
void bta_av_rcfg_failed(tBTA_AV_SCB* p_scb, tBTA_AV_DATA* p_data) {
  tBTA_AV_RECONFIG evt;

  APPL_TRACE_DEBUG("%s: num_recfg: %d, conn_lcb:0x%x", __func__,
                   p_scb->num_recfg, bta_av_cb.conn_lcb);
  if (p_scb->num_recfg > BTA_AV_RECONFIG_RETRY) {
    bta_av_cco_close(p_scb, p_data);
    /* report failure */
    evt.status = BTA_AV_FAIL_STREAM;
    evt.chnl = p_scb->chnl;
    evt.hndl = p_scb->hndl;
    (*bta_av_cb.p_cback)(BTA_AV_RECONFIG_EVT, (tBTA_AV*)&evt);
    /* go to closing state */
    bta_av_ssm_execute(p_scb, BTA_AV_API_CLOSE_EVT, NULL);
  } else {
    /* open failed. try again */
    p_scb->num_recfg++;
    if (bta_av_cb.conn_lcb) {
      AVDT_DisconnectReq(p_scb->peer_addr, bta_av_dt_cback[p_scb->hdi]);
    } else {
      bta_av_connect_req(p_scb, NULL);
    }
  }
}

/*******************************************************************************
 *
 * Function         bta_av_rcfg_connect
 *
 * Description      stream closed. reconnect the stream
 *
 * Returns          void
 *
 ******************************************************************************/
void bta_av_rcfg_connect(tBTA_AV_SCB* p_scb, UNUSED_ATTR tBTA_AV_DATA* p_data) {
  p_scb->cong = false;
  p_scb->num_recfg++;
  APPL_TRACE_DEBUG("%s: num_recfg: %d", __func__, p_scb->num_recfg);
  if (p_scb->num_recfg > BTA_AV_RECONFIG_RETRY) {
    /* let bta_av_rcfg_failed report fail */
    bta_av_rcfg_failed(p_scb, NULL);
  } else
    AVDT_ConnectReq(p_scb->peer_addr, p_scb->sec_mask,
                    bta_av_dt_cback[p_scb->hdi]);
}

/*******************************************************************************
 *
 * Function         bta_av_rcfg_discntd
 *
 * Description      AVDT disconnected. reconnect the stream
 *
 * Returns          void
 *
 ******************************************************************************/
void bta_av_rcfg_discntd(tBTA_AV_SCB* p_scb, UNUSED_ATTR tBTA_AV_DATA* p_data) {
  tBTA_AV_RECONFIG evt;

  APPL_TRACE_DEBUG("%s: num_recfg: %d", __func__, p_scb->num_recfg);
  p_scb->num_recfg++;
  if (p_scb->num_recfg > BTA_AV_RECONFIG_RETRY) {
    /* report failure */
    evt.status = BTA_AV_FAIL_STREAM;
    evt.chnl = p_scb->chnl;
    evt.hndl = p_scb->hndl;
    (*bta_av_cb.p_cback)(BTA_AV_RECONFIG_EVT, (tBTA_AV*)&evt);
    /* report close event & go to init state */
    bta_av_ssm_execute(p_scb, BTA_AV_STR_DISC_FAIL_EVT, NULL);
  } else
    AVDT_ConnectReq(p_scb->peer_addr, p_scb->sec_mask,
                    bta_av_dt_cback[p_scb->hdi]);
}

/*******************************************************************************
 *
 * Function         bta_av_suspend_cont
 *
 * Description      received the suspend response.
 *                  continue to reconfigure the stream
 *
 * Returns          void
 *
 ******************************************************************************/
void bta_av_suspend_cont(tBTA_AV_SCB* p_scb, tBTA_AV_DATA* p_data) {
  uint8_t err_code = p_data->str_msg.msg.hdr.err_code;
  tBTA_AV_RECONFIG evt;

  p_scb->started = false;
  p_scb->cong = false;
  p_scb->suspend_local_sent = FALSE;
  if (err_code) {
    if (AVDT_ERR_CONNECT == err_code) {
      /* report failure */
      evt.status = BTA_AV_FAIL;
      (*bta_av_cb.p_cback)(BTA_AV_RECONFIG_EVT, (tBTA_AV*)&evt);
      bta_av_ssm_execute(p_scb, BTA_AV_STR_DISC_FAIL_EVT, NULL);
    } else {
      APPL_TRACE_ERROR("%s: suspend rejected, try close", __func__);
      /* Disable suspend feature only with explicit rejection(not with timeout)
       */
      if (err_code != AVDT_ERR_TIMEOUT) {
        p_scb->suspend_sup = false;
      }
      /* drop the buffers queued in L2CAP */
      L2CA_FlushChannel(p_scb->l2c_cid, L2CAP_FLUSH_CHANS_ALL);

      AVDT_CloseReq(p_scb->avdt_handle);
    }
  } else {
    APPL_TRACE_DEBUG("%s: calling AVDT_ReconfigReq", __func__);
    /* reconfig the stream */

    A2DP_DumpCodecInfo(p_scb->cfg.codec_info);
    AVDT_ReconfigReq(p_scb->avdt_handle, &p_scb->cfg);
    p_scb->cfg.psc_mask = p_scb->cur_psc_mask;
  }
}

/*******************************************************************************
 *
 * Function         bta_av_rcfg_cfm
 *
 * Description      if reconfigure is successful, report the event
 *                  otherwise, close the stream.
 *
 * Returns          void
 *
 ******************************************************************************/
void bta_av_rcfg_cfm(tBTA_AV_SCB* p_scb, tBTA_AV_DATA* p_data) {
  uint8_t err_code = p_data->str_msg.msg.hdr.err_code;

  APPL_TRACE_DEBUG("%s: err_code = %d", __func__, err_code);

  // Disable AVDTP RECONFIGURE for blacklisted devices
  bool disable_avdtp_reconfigure = false;
  {
    char remote_name[BTM_MAX_REM_BD_NAME_LEN] = "";
    if (btif_storage_get_stored_remote_name(p_scb->peer_addr, remote_name)) {
      if (interop_match_name(INTEROP_DISABLE_AVDTP_RECONFIGURE, remote_name) ||
          interop_match_addr(INTEROP_DISABLE_AVDTP_RECONFIGURE,
                             (const RawAddress*)&p_scb->peer_addr)) {
        VLOG(1) << __func__ << ": disable AVDTP RECONFIGURE: interop matched "
                               "name "
                << remote_name << " address " << p_scb->peer_addr;
        disable_avdtp_reconfigure = true;
      }
    }
  }

  if ((err_code != 0) || disable_avdtp_reconfigure) {
    APPL_TRACE_ERROR("%s: reconfig rejected, try close", __func__);
    /* Disable reconfiguration feature only with explicit rejection(not with
     * timeout) */
    if ((err_code != AVDT_ERR_TIMEOUT) || disable_avdtp_reconfigure) {
      p_scb->recfg_sup = false;
    }
    /* started flag is false when reconfigure command is sent */
    /* drop the buffers queued in L2CAP */
    L2CA_FlushChannel(p_scb->l2c_cid, L2CAP_FLUSH_CHANS_ALL);
    AVDT_CloseReq(p_scb->avdt_handle);
  } else {
    /* update the codec info after rcfg cfm */
    APPL_TRACE_DEBUG(
        "%s: updating from codec %s to codec %s", __func__,
        A2DP_CodecName(p_scb->cfg.codec_info),
        A2DP_CodecName(p_data->str_msg.msg.reconfig_cfm.p_cfg->codec_info));
    memcpy(p_scb->cfg.codec_info,
           p_data->str_msg.msg.reconfig_cfm.p_cfg->codec_info, AVDT_CODEC_SIZE);
    /* take the SSM back to OPEN state */
    bta_av_ssm_execute(p_scb, BTA_AV_STR_OPEN_OK_EVT, NULL);
  }
}

/*******************************************************************************
 *
 * Function         bta_av_rcfg_open
 *
 * Description      AVDT is connected. open the stream with the new
 *                  configuration
 *
 * Returns          void
 *
 ******************************************************************************/
void bta_av_rcfg_open(tBTA_AV_SCB* p_scb, UNUSED_ATTR tBTA_AV_DATA* p_data) {
  APPL_TRACE_DEBUG("%s: num_disc_snks = %d", __func__, p_scb->num_disc_snks);

  if (p_scb->num_disc_snks == 0) {
    /* Need to update call-out module so that it will be ready for discover */
    p_scb->p_cos->stop(p_scb->hndl);

    /* send avdtp discover request */
    AVDT_DiscoverReq(p_scb->peer_addr, p_scb->sep_info, BTA_AV_NUM_SEPS,
                     bta_av_dt_cback[p_scb->hdi]);
  } else {
    APPL_TRACE_DEBUG("%s: calling AVDT_OpenReq()", __func__);
    A2DP_DumpCodecInfo(p_scb->cfg.codec_info);

    /* we may choose to use a different SEP at reconfig.
     * adjust the sep_idx now */
    bta_av_adjust_seps_idx(p_scb, bta_av_get_scb_handle(p_scb, AVDT_TSEP_SRC));

    /* open the stream with the new config */
    p_scb->sep_info_idx = p_scb->rcfg_idx;
    AVDT_OpenReq(p_scb->avdt_handle, p_scb->peer_addr,
                 p_scb->sep_info[p_scb->sep_info_idx].seid, &p_scb->cfg);
  }
}

/*******************************************************************************
 *
 * Function         bta_av_security_rej
 *
 * Description      Send an AVDTP security reject.
 *
 * Returns          void
 *
 ******************************************************************************/
void bta_av_security_rej(tBTA_AV_SCB* p_scb, UNUSED_ATTR tBTA_AV_DATA* p_data) {
  AVDT_SecurityRsp(p_scb->avdt_handle, p_scb->avdt_label, AVDT_ERR_BAD_STATE,
                   NULL, 0);
}

/*******************************************************************************
 *
 * Function         bta_av_chk_2nd_start
 *
 * Description      check if this is 2nd stream and if it needs to be started.
 *                  This function needs to be kept very similar to
 *                  bta_av_chk_start
 *
 * Returns          void
 *
 ******************************************************************************/
void bta_av_chk_2nd_start(tBTA_AV_SCB* p_scb,
                          UNUSED_ATTR tBTA_AV_DATA* p_data) {
  tBTA_AV_SCB* p_scbi;
  int i;
  bool new_started = false;

  if ((p_scb->chnl == BTA_AV_CHNL_AUDIO) && (bta_av_cb.audio_open_cnt >= 2) &&
      bta_av_is_multicast_enabled()) {
    /* more than one audio channel is connected */
    if (!(p_scb->role & BTA_AV_ROLE_SUSPEND_OPT)) {
      /* this channel does not need to be reconfigured.
       * if there is other channel streaming, start the stream now */
      for (i = 0; i < BTA_AV_NUM_STRS; i++) {
        p_scbi = bta_av_cb.p_scb[i];
        if (p_scbi && p_scbi->chnl == BTA_AV_CHNL_AUDIO && p_scbi->co_started) {
          if (!new_started) {
            /* start the new stream */
            new_started = true;
            bta_av_ssm_execute(p_scb, BTA_AV_AP_START_EVT, NULL);
          }
          /* may need to update the flush timeout of this already started stream
           */
          if (p_scbi->co_started != bta_av_cb.audio_open_cnt) {
            p_scbi->co_started = bta_av_cb.audio_open_cnt;
            L2CA_SetFlushTimeout(
                p_scbi->peer_addr,
                p_bta_av_cfg->p_audio_flush_to[p_scbi->co_started - 1]);
          }
        }
      }
    }
  }
}

/*******************************************************************************
 *
 * Function         bta_av_open_rc
 *
 * Description      Send a message to main SM to open RC channel.
 *
 * Returns          void
 *
 ******************************************************************************/
void bta_av_open_rc(tBTA_AV_SCB* p_scb, tBTA_AV_DATA* p_data) {
  tBTA_AV_START start;

  APPL_TRACE_DEBUG("%s: use_rc: %d, wait: x%x role:x%x", __func__,
                   p_scb->use_rc, p_scb->wait, p_scb->role);
  if ((p_scb->wait & BTA_AV_WAIT_ROLE_SW_BITS) &&
      (p_scb->q_tag == BTA_AV_Q_TAG_START)) {
    /* waiting for role switch for some reason & the timer expires */
    if (!bta_av_link_role_ok(p_scb, A2DP_SET_ONE_BIT)) {
      APPL_TRACE_ERROR(
          "%s: failed to start streaming for role management reasons!!",
          __func__);
      alarm_cancel(p_scb->avrc_ct_timer);
      start.chnl = p_scb->chnl;
      start.status = BTA_AV_FAIL_ROLE;
      start.initiator = true;
      start.hndl = p_scb->hndl;
      p_scb->wait &= ~BTA_AV_WAIT_ROLE_SW_BITS;
      bta_av_cb.rs_idx = 0;
      (*bta_av_cb.p_cback)(BTA_AV_START_EVT, (tBTA_AV*)&start);
    } else {
      /* role switch is done. continue to start streaming */
      bta_av_cb.rs_idx = 0;
      p_data->hdr.offset = BTA_AV_RS_OK;
      bta_av_start_ok(p_scb, p_data);
    }
    return;
  }

  if (p_scb->use_rc == true || (p_scb->role & BTA_AV_ROLE_AD_ACP)) {
    if (bta_av_cb.disc) {
      /* AVRC discover db is in use */
      if (p_scb->rc_handle == BTA_AV_RC_HANDLE_NONE) {
        /* AVRC channel is not connected. delay a little bit */
        if ((p_scb->wait & BTA_AV_WAIT_ROLE_SW_BITS) == 0) {
          bta_sys_start_timer(p_scb->avrc_ct_timer, BTA_AV_RC_DISC_TIME_VAL,
                              BTA_AV_AVRC_TIMER_EVT, p_scb->hndl);
        } else {
          p_scb->wait |= BTA_AV_WAIT_CHECK_RC;
        }
      }
    } else {
      /* use main SM for AVRC SDP activities */
      bta_av_rc_disc((uint8_t)(p_scb->hdi + 1));
    }
  } else {
    if (BTA_AV_RC_HANDLE_NONE != p_scb->rc_handle) {
      /* the open API said that this handle does not want a RC connection.
       * disconnect it now */
      AVRC_Close(p_scb->rc_handle);
    }
  }
}

/*******************************************************************************
 *
 * Function         bta_av_open_at_inc
 *
 * Description      This function is called if API open is called by application
 *                  while state-machine is at incoming state.
 *
 * Returns          void
 *
 ******************************************************************************/
void bta_av_open_at_inc(tBTA_AV_SCB* p_scb, tBTA_AV_DATA* p_data) {
  if (!p_scb) {
    APPL_TRACE_WARNING("scb is NULL, bailing out!");
    return;
  }
  memcpy (&(p_scb->open_api), &(p_data->api_open), sizeof(tBTA_AV_API_OPEN));
  if (p_scb->coll_mask & BTA_AV_COLL_SETCONFIG_IND) {
    APPL_TRACE_WARNING(" SetConfig is already called, timer stopped");
    /* make mask 0, timer shld have already been closed in setconfig_ind */
    p_scb->coll_mask = 0;
    return;
  }

  if (p_scb->coll_mask & BTA_AV_COLL_INC_TMR) {
    p_scb->coll_mask |= BTA_AV_COLL_API_CALLED;

    /* API open will be handled at timeout if SNK did not start signalling. */
    /* API open will be ignored if SNK starts signalling.                   */
  } else {
    /* SNK did not start signalling, API was called N seconds timeout. */
    /* We need to switch to INIT state and start opening connection. */
    APPL_TRACE_ERROR("%s():  ReSetting collision mask", __func__);
    p_scb->coll_mask = 0;
    bta_av_set_scb_sst_init(p_scb);

    tBTA_AV_API_OPEN* p_buf =
        (tBTA_AV_API_OPEN*)osi_malloc(sizeof(tBTA_AV_API_OPEN));
    memcpy(p_buf, &(p_scb->open_api), sizeof(tBTA_AV_API_OPEN));
    p_scb->skip_sdp = true;
    bta_sys_sendmsg(p_buf);
  }
}

void offload_vendor_callback(tBTM_VSC_CMPL *param)
{
  unsigned char status = 0;
  unsigned char sub_opcode = 0;
  APPL_TRACE_DEBUG("offload_vendor_callback: param_len = %d subopcode = %d status = %d",
                     param->param_len, param->p_param_buf[1], param->p_param_buf[0]);
  if (param->param_len)
  {
    status = param->p_param_buf[0];
  }
  if (status == 0)
  {
    sub_opcode =  param->p_param_buf[1];
    switch(sub_opcode)
    {
      case VS_QHCI_A2DP_SELECTED_CODEC:
        {
          uint8_t param[10],index=0;
          APPL_TRACE_DEBUG("VS_QHCI_A2DP_SELECTED_CODEC successful");
          param[index++] = VS_QHCI_A2DP_TRANSPORT_CONFIGURATION;
          param[index++] = 0;//slimbus
          param[index++] = offload_start.codec_type;//Define offload struct and copy reusable parameters
          BTM_VendorSpecificCommand(HCI_VSQC_CONTROLLER_A2DP_OPCODE,index,
                                     param, offload_vendor_callback);
          break;
        }
      case VS_QHCI_A2DP_TRANSPORT_CONFIGURATION:
        {
          uint8_t param[20],index = 0;
          uint16_t streaming_hdl = offload_start.l2c_rcid;
          uint16_t hci_hdl = offload_start.acl_hdl;
          APPL_TRACE_DEBUG("VS_QHCI_A2DP_TRANSPORT_CONFIGURATION successful");

          param[index++] = VS_QHCI_WRITE_A2DP_MEDIA_CHANNEL_CFG;
          param[index++] = 0;
          param[index++] = (uint8_t)(hci_hdl & 0x00FF);
          param[index++] = (uint8_t)(((hci_hdl & 0xFF00) >> 8) & 0x00FF);
          param[index++] = (uint8_t)(streaming_hdl & 0x00FF);
          param[index++] = (uint8_t)(((streaming_hdl & 0xFF00) >> 8) & 0x00FF);
          param[index++] = (uint8_t)(offload_start.mtu & 0x00FF);
          param[index++] = (uint8_t)(((offload_start.mtu & 0xFF00) >> 8) & 0x00FF);
          BTM_VendorSpecificCommand(HCI_VSQC_CONTROLLER_A2DP_OPCODE,index,
                                    param, offload_vendor_callback);
          break;
        }
      case VS_QHCI_WRITE_A2DP_MEDIA_CHANNEL_CFG:
        {
          uint8_t param[2];
          APPL_TRACE_DEBUG("VS_QHCI_WRITE_A2DP_MEDIA_CHANNEL_CFG successful");
#if (BTA_AV_CO_CP_SCMS_T == TRUE)
          param[0] = VS_QHCI_A2DP_WRITE_SCMS_T_CP;
          param[1] = offload_start.cp_flag;
#else
          param[0] = VS_QHCI_START_A2DP_MEDIA;
          param[1] = 0;
#endif
          BTM_VendorSpecificCommand(HCI_VSQC_CONTROLLER_A2DP_OPCODE,2,
                                    param, offload_vendor_callback);
          break;
        }
      case VS_QHCI_A2DP_WRITE_SCMS_T_CP:
        {
          uint8_t param[2];
          APPL_TRACE_DEBUG("VS_QHCI_A2DP_WRITE_SCMS_T_CP successful");
          param[0] = VS_QHCI_START_A2DP_MEDIA;
          param[1] = 0;
          BTM_VendorSpecificCommand(HCI_VSQC_CONTROLLER_A2DP_OPCODE,2,
                                    param, offload_vendor_callback);
          break;
        }
      case VS_QHCI_START_A2DP_MEDIA:
          APPL_TRACE_DEBUG("VS_QHCI_START_A2DP_MEDIA successful");
          (*bta_av_cb.p_cback)(BTA_AV_OFFLOAD_START_RSP_EVT, (tBTA_AV*)&status);
          break;
      case VS_QHCI_STOP_A2DP_MEDIA:
          APPL_TRACE_DEBUG("VS_QHCI_STOP_A2DP_MEDIA successful");
          break;
      case VS_QHCI_A2DP_OFFLOAD_START:
          (*bta_av_cb.p_cback)(BTA_AV_OFFLOAD_START_RSP_EVT, (tBTA_AV*)&status);
          break;
      default:
      break;
    }
  }
  else
  {
    APPL_TRACE_DEBUG("Offload failed for subopcode= %d",param->p_param_buf[1]);
    if (param->opcode != VS_QHCI_STOP_A2DP_MEDIA)
      (*bta_av_cb.p_cback)(BTA_AV_OFFLOAD_START_RSP_EVT, (tBTA_AV*)&status);
  }
}
void bta_av_vendor_offload_start(tBTA_AV_SCB* p_scb)
{
  uint8_t param[40];// codec_type;//index = 0;
  const char *codec_name;
  //uint16_t sample_rate;
  codec_name = A2DP_CodecName(p_scb->cfg.codec_info);
  APPL_TRACE_DEBUG("bta_av_vendor_offload_start");
#if 1
  uint8_t codec_type = 0, index = 0;
  uint16_t sample_rate = 0;
  if (strcmp(codec_name,"SBC") == 0) codec_type = 0;
  else if (strcmp(codec_name,"AAC") == 0) codec_type = 2;
  else if (strcmp(codec_name,"aptX") == 0) codec_type = 8;
  else if (strcmp(codec_name,"aptX-HD") == 0) codec_type = 9;
  param[index++] = VS_QHCI_A2DP_SELECTED_CODEC;
  param[index++] = codec_type;
  param[index++] = 0;//max latency
  param[index++] = 0;//delay reporting
#if (BTA_AV_CO_CP_SCMS_T == TRUE)
  param[index++] = offload_start.cp_active;
#else
  param[index++] = 0;
#endif
  param[index++] = offload_start.cp_flag;
  sample_rate  = A2DP_GetTrackSampleRate(p_scb->cfg.codec_info);
  param[index++] = (uint8_t)(sample_rate & 0x00FF);
  param[index++] = (uint8_t)(((sample_rate & 0xFF00) >> 8) & 0x00FF);
  if (codec_type == A2DP_MEDIA_CT_SBC)
  {
    param[index++] = A2DP_GetNumberOfSubbandsSbc(p_scb->cfg.codec_info);
    param[index++] = A2DP_GetNumberOfBlocksSbc(p_scb->cfg.codec_info);
  }
  APPL_TRACE_DEBUG("bta_av_vendor_offload_start: VS_QHCI_A2DP_SELECTED_CODEC");
  BTM_VendorSpecificCommand(HCI_VSQC_CONTROLLER_A2DP_OPCODE,index,
                               param, offload_vendor_callback);
#endif
#if 0 // Use only 1 VSC, TODO:Enable based on FW version
  uint8_t *p_param = param;
  *p_param++ = VS_QHCI_A2DP_OFFLOAD_START;
  UINT8_TO_STREAM(p_param,offload_start.codec_type);
  UINT8_TO_STREAM(p_param,offload_start.transport_type);
  UINT8_TO_STREAM(p_param,offload_start.stream_type);
  UINT8_TO_STREAM(p_param,offload_start.dev_index);
  UINT8_TO_STREAM(p_param,offload_start.max_latency);
  UINT8_TO_STREAM(p_param,offload_start.delay_reporting);
  UINT8_TO_STREAM(p_param,offload_start.cp_active);
  UINT8_TO_STREAM(p_param,offload_start.cp_flag);
  UINT16_TO_STREAM(p_param,offload_start.sample_rate);
  UINT16_TO_STREAM(p_param,offload_start.acl_hdl);
  UINT16_TO_STREAM(p_param,offload_start.l2c_rcid);
  UINT16_TO_STREAM(p_param,offload_start.mtu);
  ARRAY_TO_STREAM(p_param,offload_start.codec_info,
                                  AVDT_CODEC_SIZE);
  BTM_VendorSpecificCommand(HCI_VSQC_CONTROLLER_A2DP_OPCODE,sizeof(offload_start),
                               param, offload_vendor_callback);
#endif
  //offload_start.p_scb = p_scb;
}
void bta_av_vendor_offload_stop()
{
  uint8_t param[2];
  APPL_TRACE_DEBUG("bta_av_vendor_offload_stop");
  param[0] = VS_QHCI_STOP_A2DP_MEDIA;
  param[1] = 0;
  BTM_VendorSpecificCommand(HCI_VSQC_CONTROLLER_A2DP_OPCODE, 2,
                               param, offload_vendor_callback);
}
/*******************************************************************************
 *
 * Function         bta_av_offload_req
 *
 * Description      This function is called if application requests offload of
 *                  a2dp audio.
 *
 * Returns          void
 *
 ******************************************************************************/
void bta_av_offload_req(tBTA_AV_SCB* p_scb, tBTA_AV_DATA* p_data) {
  tBTA_AV_STATUS status = BTA_AV_FAIL_RESOURCES;

  APPL_TRACE_DEBUG("%s: stream %s, audio channels open %d", __func__,
                   p_scb->started ? "STARTED" : "STOPPED",
                   bta_av_cb.audio_open_cnt);

  /* Check if stream has already been started. */
  /* Support offload if only one audio source stream is open. */
  if (p_scb->started != true) {
    status = BTA_AV_FAIL_STREAM;
  }
/* QC Implementation */
  if (BTM_IS_QTI_CONTROLLER())
  {
    char *codec_name = (char *)A2DP_CodecName(p_scb->cfg.codec_info);
    uint8_t codec_type = 0;
    uint16_t mtu = bta_av_chk_mtu(p_scb,p_scb->stream_mtu);
    p_scb->offload_supported = true;
    if (mtu == 0 || mtu > p_scb->stream_mtu) mtu = p_scb->stream_mtu;
    if ((strcmp(codec_name,"SBC")) == 0) codec_type = 0;
    else if ((strcmp(codec_name,"AAC")) == 0) codec_type = 2;
    else if ((strcmp(codec_name,"aptX")) == 0) codec_type = 8;
    else if ((strcmp(codec_name,"aptX-HD")) == 0) codec_type = 9;
    offload_start.codec_type = codec_type;
    offload_start.transport_type = A2DP_TRANSPORT_TYPE_SLIMBUS;
    offload_start.stream_type = codec_type;
    offload_start.dev_index = 0;//for multicast use p_scb->hndl;
    offload_start.delay_reporting = 0;
    offload_start.max_latency = 0;
    offload_start.mtu = mtu;
    offload_start.acl_hdl = BTM_GetHCIConnHandle(p_scb->peer_addr,BT_TRANSPORT_BR_EDR);
#if (BTA_AV_CO_CP_SCMS_T == TRUE)
    offload_start.cp_active = p_scb->p_cos->cp_is_active();
#else
    offload_start.cp_active = 0;
#endif
    offload_start.cp_flag = p_scb->p_cos->cp_flag();

    offload_start.sample_rate = A2DP_GetTrackSampleRate(p_scb->cfg.codec_info);
    if (L2CA_GetIdentifiers(p_scb->l2c_cid,&offload_start.l2c_rcid,NULL) == false)
    {
      APPL_TRACE_DEBUG("Failed to fetch l2c rcid");
      offload_start.l2c_rcid = 0;
    }
    memset(offload_start.codec_info, 0 , AVDT_CODEC_SIZE);
    memcpy(offload_start.codec_info, p_scb->cfg.codec_info,
              AVDT_CODEC_SIZE);
    bta_av_vendor_offload_start(p_scb);
    return;
  }
  /* TODO(eisenbach): RE-IMPLEMENT USING VSC OR HAL EXTENSION
   uint16_t mtu = bta_av_chk_mtu(p_scb, p_scb->stream_mtu);
   else if (bta_av_cb.audio_open_cnt == 1 &&
              p_scb->seps[p_scb->sep_idx].tsep == AVDT_TSEP_SRC &&
              p_scb->chnl == BTA_AV_CHNL_AUDIO) {
     bt_vendor_op_a2dp_offload_t a2dp_offload_start;

     if (L2CA_GetConnectionConfig(
             p_scb->l2c_cid, &a2dp_offload_start.acl_data_size,
             &a2dp_offload_start.remote_cid, &a2dp_offload_start.lm_handle)) {
       APPL_TRACE_DEBUG("%s: l2cmtu %d lcid 0x%02X rcid 0x%02X lm_handle
   0x%02X",
                        __func__, a2dp_offload_start.acl_data_size,
                        p_scb->l2c_cid, a2dp_offload_start.remote_cid,
                        a2dp_offload_start.lm_handle);

       a2dp_offload_start.bta_av_handle = p_scb->hndl;
       a2dp_offload_start.xmit_quota = BTA_AV_A2DP_OFFLOAD_XMIT_QUOTA;
       a2dp_offload_start.stream_mtu =
           (mtu < p_scb->stream_mtu) ? mtu : p_scb->stream_mtu;
       a2dp_offload_start.local_cid = p_scb->l2c_cid;
       a2dp_offload_start.is_flushable = true;
       a2dp_offload_start.stream_source =
           ((uint32_t)(p_scb->cfg.codec_info[1] | p_scb->cfg.codec_info[2]));

       memcpy(a2dp_offload_start.codec_info, p_scb->cfg.codec_info,
              sizeof(a2dp_offload_start.codec_info));

       if (!vendor_get_interface()->send_command(
               (vendor_opcode_t)BT_VND_OP_A2DP_OFFLOAD_START,
               &a2dp_offload_start)) {
         status = BTA_AV_SUCCESS;
         p_scb->offload_start_pending = true;
       }
     }
   }
   */
  if (status != BTA_AV_SUCCESS)
    (*bta_av_cb.p_cback)(BTA_AV_OFFLOAD_START_RSP_EVT, (tBTA_AV*)&status);
}

/*******************************************************************************
 *
 * Function         bta_av_offload_rsp
 *
 * Description      This function is called when the vendor lib responds to
 *                  BT_VND_OP_A2DP_OFFLOAD_START.
 *
 * Returns          void
 *
 ******************************************************************************/
void bta_av_offload_rsp(tBTA_AV_SCB* p_scb, tBTA_AV_DATA* p_data) {
  tBTA_AV_STATUS status = p_data->api_status_rsp.status;

  APPL_TRACE_DEBUG("%s: stream %s status %s", __func__,
                   p_scb->started ? "STARTED" : "STOPPED",
                   status ? "FAIL" : "SUCCESS");

  /* Check if stream has already been started. */
  if (status == BTA_AV_SUCCESS && p_scb->started != true) {
    status = BTA_AV_FAIL_STREAM;
  }

  p_scb->offload_start_pending = false;
  (*bta_av_cb.p_cback)(BTA_AV_OFFLOAD_START_RSP_EVT, (tBTA_AV*)&status);
}<|MERGE_RESOLUTION|>--- conflicted
+++ resolved
@@ -395,13 +395,8 @@
       /* we got a stream; get its capabilities */
       if (p_scb->p_cap == NULL)
         p_scb->p_cap = (tAVDT_CFG*)osi_malloc(sizeof(tAVDT_CFG));
-<<<<<<< HEAD
-      if ((p_scb->avdt_version >= AVDT_VERSION_SYNC) &&
-          (a2dp_get_avdt_sdp_ver() >= AVDT_VERSION_SYNC)) {
-=======
       if ((p_scb->avdt_version >= AVDT_VERSION_1_3) &&
           (A2DP_GetAvdtpVersion() >= AVDT_VERSION_1_3)) {
->>>>>>> 33c24763
         p_req = AVDT_GetAllCapReq;
       } else {
         p_req = AVDT_GetCapReq;
@@ -2132,7 +2127,6 @@
   /* store the new configuration in control block */
   if (p_scb->p_cap == NULL)
     p_scb->p_cap = (tAVDT_CFG*)osi_malloc(sizeof(tAVDT_CFG));
-<<<<<<< HEAD
   if ((p_cfg = p_scb->p_cap) == NULL) {
     /* report failure */
     evt.status = BTA_AV_FAIL_RESOURCES;
@@ -2146,9 +2140,7 @@
     bta_av_ssm_execute(p_scb, BTA_AV_SDP_DISC_OK_EVT, NULL);
     return;
   }
-=======
   p_cfg = &p_scb->cfg;
->>>>>>> 33c24763
 
   alarm_cancel(p_scb->avrc_ct_timer);
 
