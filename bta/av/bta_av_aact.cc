--- conflicted
+++ resolved
@@ -410,8 +410,8 @@
       /* we got a stream; get its capabilities */
       if (p_scb->p_cap == NULL)
         p_scb->p_cap = (tAVDT_CFG*)osi_malloc(sizeof(tAVDT_CFG));
-      if ((p_scb->avdt_version >= AVDT_VERSION_1_3) &&
-          (A2DP_GetAvdtpVersion() >= AVDT_VERSION_1_3)) {
+      if ((p_scb->avdt_version >= AVDT_VERSION_SYNC) &&
+          (A2DP_GetAvdtpVersion() >= AVDT_VERSION_SYNC)) {
         p_req = AVDT_GetAllCapReq;
       } else {
         p_req = AVDT_GetCapReq;
@@ -937,7 +937,7 @@
   tBTA_AV_DELAY_RPT delay_rpt;
 
   p_scb->p_cos->delay(p_scb->hndl, p_data->str_msg.msg.delay_rpt_cmd.delay);
-  bdcpy(delay_rpt.bd_addr, p_data->str_msg.bd_addr);
+  delay_rpt.bd_addr = p_data->str_msg.bd_addr;
   delay_rpt.hndl = p_scb->hndl;
   /* Sink report delay value in 1/10 milliseconds, BTA layer report delay value
    * in milliseconds to upper layer */
@@ -1026,7 +1026,7 @@
           BTM_GetRole(p_scbi->peer_addr, &role);
           if (BTM_ROLE_MASTER != role) {
             if (!interop_database_match_addr(INTEROP_DISABLE_ROLE_SWITCH,
-                                          (bt_bdaddr_t *)p_scbi->peer_addr)) {
+                                          &p_scbi->peer_addr)) {
               return;
             }else {
               APPL_TRACE_DEBUG("%s:other connected remote is blacklisted for RS",__func__);
@@ -1386,13 +1386,9 @@
     p_scb->num_seps = num;
 
     if (p_scb->cur_psc_mask & AVDT_PSC_DELAY_RPT)
-<<<<<<< HEAD
-      p_scb->avdt_version = AVDT_VERSION_1_3;
-=======
       p_scb->avdt_version = AVDT_VERSION_SYNC;
     else
       p_scb->avdt_version = AVDT_VERSION;
->>>>>>> 1655adaf
 
     if (A2DP_GetCodecType(p_scb->cfg.codec_info) == A2DP_MEDIA_CT_SBC ||
         num > 1) {
