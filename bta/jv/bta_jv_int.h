--- conflicted
+++ resolved
@@ -98,14 +98,9 @@
   uint32_t handle;      /* The connection handle */
   uint8_t state;        /* state: see above enum */
   tBTA_JV_PM_ID app_id; /* JV app specific id indicating power table to use */
-<<<<<<< HEAD
   RawAddress peer_bd_addr; /* Peer BD address */
-  alarm_t *idle_timer; /* intermediate idle timer for paricular scb */
-=======
-  BD_ADDR peer_bd_addr; /* Peer BD address */
-  alarm_t         *idle_timer; /* intermediate idle timer for paricular scb */
+  alarm_t *idle_timer;  /* intermediate idle timer for paricular scb */
   bool cong;            /* TRUE, if congested */
->>>>>>> 1655adaf
 } tBTA_JV_PM_CB;
 
 enum {
