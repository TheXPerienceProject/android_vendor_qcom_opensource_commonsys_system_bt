/******************************************************************************
 *
 *  Copyright (C) 2006-2012 Broadcom Corporation
 *
 *  Licensed under the Apache License, Version 2.0 (the "License");
 *  you may not use this file except in compliance with the License.
 *  You may obtain a copy of the License at:
 *
 *  http://www.apache.org/licenses/LICENSE-2.0
 *
 *  Unless required by applicable law or agreed to in writing, software
 *  distributed under the License is distributed on an "AS IS" BASIS,
 *  WITHOUT WARRANTIES OR CONDITIONS OF ANY KIND, either express or implied.
 *  See the License for the specific language governing permissions and
 *  limitations under the License.
 *
 ******************************************************************************/

/******************************************************************************
 *
 *  This is the public interface file the BTA Java I/F
 *
 ******************************************************************************/
#ifndef BTA_JV_API_H
#define BTA_JV_API_H

#include "bt_target.h"
#include "bt_types.h"
#include "bta_api.h"
#include "btm_api.h"
#include "l2c_api.h"

/*****************************************************************************
 *  Constants and data types
 ****************************************************************************/
/* status values */
#define BTA_JV_SUCCESS 0     /* Successful operation. */
#define BTA_JV_FAILURE 1     /* Generic failure. */
#define BTA_JV_BUSY 2        /* Temporarily can not handle this request. */
#define BTA_JV_NO_DATA 3     /* no data. */
#define BTA_JV_NO_RESOURCE 4 /* No more set pm control block */

typedef uint8_t tBTA_JV_STATUS;
#define BTA_JV_INTERNAL_ERR (-1) /* internal error. */

#define BTA_JV_MAX_UUIDS SDP_MAX_UUID_FILTERS
#define BTA_JV_MAX_ATTRS SDP_MAX_ATTR_FILTERS
#define BTA_JV_MAX_SDP_REC SDP_MAX_RECORDS
#define BTA_JV_MAX_L2C_CONN                                                    \
  GAP_MAX_CONNECTIONS /* GAP handle is used as index, hence do not change this \
                         value */
#define BTA_JV_MAX_SCN \
  PORT_MAX_RFC_PORTS /* same as BTM_MAX_SCN (in btm_int.h) */
#define BTA_JV_MAX_RFC_CONN MAX_RFC_PORTS

#ifndef BTA_JV_DEF_RFC_MTU
#define BTA_JV_DEF_RFC_MTU (3 * 330)
#endif

#ifndef BTA_JV_MAX_RFC_SR_SESSION
#define BTA_JV_MAX_RFC_SR_SESSION MAX_BD_CONNECTIONS
#endif

/* BTA_JV_MAX_RFC_SR_SESSION can not be bigger than MAX_BD_CONNECTIONS */
#if (BTA_JV_MAX_RFC_SR_SESSION > MAX_BD_CONNECTIONS)
#undef BTA_JV_MAX_RFC_SR_SESSION
#define BTA_JV_MAX_RFC_SR_SESSION MAX_BD_CONNECTIONS
#endif

#define BTA_JV_FIRST_SERVICE_ID BTA_FIRST_JV_SERVICE_ID
#define BTA_JV_LAST_SERVICE_ID BTA_LAST_JV_SERVICE_ID
#define BTA_JV_NUM_SERVICE_ID \
  (BTA_LAST_JV_SERVICE_ID - BTA_FIRST_JV_SERVICE_ID + 1)

/* Intermediate Idle timeout(s) for TX/RX*/
#define BTA_JV_IDLE_TIMEOUT_MS 1000
/* Discoverable modes */
enum { BTA_JV_DISC_NONE, BTA_JV_DISC_LIMITED, BTA_JV_DISC_GENERAL };
typedef uint16_t tBTA_JV_DISC;

#define BTA_JV_ROLE_SLAVE BTM_ROLE_SLAVE
#define BTA_JV_ROLE_MASTER BTM_ROLE_MASTER
typedef uint32_t tBTA_JV_ROLE;

#define BTA_JV_SERVICE_LMTD_DISCOVER                                       \
  BTM_COD_SERVICE_LMTD_DISCOVER                                  /* 0x0020 \
                                                                    */
#define BTA_JV_SERVICE_POSITIONING BTM_COD_SERVICE_POSITIONING   /* 0x0100 */
#define BTA_JV_SERVICE_NETWORKING BTM_COD_SERVICE_NETWORKING     /* 0x0200 */
#define BTA_JV_SERVICE_RENDERING BTM_COD_SERVICE_RENDERING       /* 0x0400 */
#define BTA_JV_SERVICE_CAPTURING BTM_COD_SERVICE_CAPTURING       /* 0x0800 */
#define BTA_JV_SERVICE_OBJ_TRANSFER BTM_COD_SERVICE_OBJ_TRANSFER /* 0x1000 */
#define BTA_JV_SERVICE_AUDIO BTM_COD_SERVICE_AUDIO               /* 0x2000 */
#define BTA_JV_SERVICE_TELEPHONY BTM_COD_SERVICE_TELEPHONY       /* 0x4000 */
#define BTA_JV_SERVICE_INFORMATION BTM_COD_SERVICE_INFORMATION   /* 0x8000 */

/* JV ID type */
#define BTA_JV_PM_ID_1 1     /* PM example profile 1 */
#define BTA_JV_PM_ID_2 2     /* PM example profile 2 */
#define BTA_JV_PM_ID_CLEAR 0 /* Special JV ID used to clear PM profile */
#define BTA_JV_PM_ALL 0xFF   /* Generic match all id, see bta_dm_cfg.c */
typedef uint8_t tBTA_JV_PM_ID;

#define BTA_JV_PM_HANDLE_CLEAR \
  0xFF /* Special JV ID used to clear PM profile  */

/* define maximum number of registered PM entities. should be in sync with bta
 * pm! */
#ifndef BTA_JV_PM_MAX_NUM
#define BTA_JV_PM_MAX_NUM 5
#endif

/* JV pm connection states */
enum {
  BTA_JV_CONN_OPEN = 0, /* Connection opened state */
  BTA_JV_CONN_CLOSE,    /* Connection closed state */
  BTA_JV_APP_OPEN,      /* JV Application opened state */
  BTA_JV_APP_CLOSE,     /* JV Application closed state */
  BTA_JV_SCO_OPEN,      /* SCO connection opened state */
  BTA_JV_SCO_CLOSE,     /* SCO connection opened state */
  BTA_JV_CONN_IDLE,     /* Connection idle state */
  BTA_JV_CONN_BUSY,     /* Connection busy state */
  BTA_JV_MAX_CONN_STATE /* Max number of connection state */
};
typedef uint8_t tBTA_JV_CONN_STATE;

/* JV Connection types */
#define BTA_JV_CONN_TYPE_RFCOMM 0
#define BTA_JV_CONN_TYPE_L2CAP 1
#define BTA_JV_CONN_TYPE_L2CAP_LE 2

/* Java I/F callback events */
/* events received by tBTA_JV_DM_CBACK */
#define BTA_JV_ENABLE_EVT 0         /* JV enabled */
#define BTA_JV_GET_SCN_EVT 6        /* Reserved an SCN */
#define BTA_JV_GET_PSM_EVT 7        /* Reserved a PSM */
#define BTA_JV_DISCOVERY_COMP_EVT 8 /* SDP discovery complete */
#define BTA_JV_CREATE_RECORD_EVT 11 /* the result for BTA_JvCreateRecord */
/* events received by tBTA_JV_L2CAP_CBACK */
#define BTA_JV_L2CAP_OPEN_EVT 16     /* open status of L2CAP connection */
#define BTA_JV_L2CAP_CLOSE_EVT 17    /* L2CAP connection closed */
#define BTA_JV_L2CAP_START_EVT 18    /* L2CAP server started */
#define BTA_JV_L2CAP_CL_INIT_EVT 19  /* L2CAP client initiated a connection */
#define BTA_JV_L2CAP_DATA_IND_EVT 20 /* L2CAP connection received data */
#define BTA_JV_L2CAP_CONG_EVT \
  21 /* L2CAP connection congestion status changed */
#define BTA_JV_L2CAP_READ_EVT 22  /* the result for BTA_JvL2capRead */
#define BTA_JV_L2CAP_WRITE_EVT 24 /* the result for BTA_JvL2capWrite*/
#define BTA_JV_L2CAP_WRITE_FIXED_EVT \
  25 /* the result for BTA_JvL2capWriteFixed */

/* events received by tBTA_JV_RFCOMM_CBACK */
#define BTA_JV_RFCOMM_OPEN_EVT                                                \
  26                               /* open status of RFCOMM Client connection \
                                      */
#define BTA_JV_RFCOMM_CLOSE_EVT 27 /* RFCOMM connection closed */
#define BTA_JV_RFCOMM_START_EVT 28 /* RFCOMM server started */
#define BTA_JV_RFCOMM_CL_INIT_EVT                                             \
  29                                  /* RFCOMM client initiated a connection \
                                         */
#define BTA_JV_RFCOMM_DATA_IND_EVT 30 /* RFCOMM connection received data */
#define BTA_JV_RFCOMM_CONG_EVT \
  31 /* RFCOMM connection congestion status changed */
#define BTA_JV_RFCOMM_WRITE_EVT 33 /* the result for BTA_JvRfcommWrite*/
#define BTA_JV_RFCOMM_SRV_OPEN_EVT \
  34                      /* open status of Server RFCOMM connection */
#define BTA_JV_MAX_EVT 35 /* max number of JV events */

typedef uint16_t tBTA_JV_EVT;

/* data associated with BTA_JV_SET_DISCOVER_EVT */
typedef struct {
  tBTA_JV_STATUS status;  /* Whether the operation succeeded or failed. */
  tBTA_JV_DISC disc_mode; /* The current discoverable mode */
} tBTA_JV_SET_DISCOVER;

/* data associated with BTA_JV_DISCOVERY_COMP_EVT_ */
typedef struct {
  tBTA_JV_STATUS status; /* Whether the operation succeeded or failed. */
  int scn;               /* channel # */
} tBTA_JV_DISCOVERY_COMP;

/* data associated with BTA_JV_CREATE_RECORD_EVT */
typedef struct {
  tBTA_JV_STATUS status; /* Whether the operation succeeded or failed. */
} tBTA_JV_CREATE_RECORD;

/* data associated with BTA_JV_L2CAP_OPEN_EVT */
typedef struct {
  tBTA_JV_STATUS status; /* Whether the operation succeeded or failed. */
  uint32_t handle;       /* The connection handle */
  RawAddress rem_bda;    /* The peer address */
  int32_t tx_mtu;        /* The transmit MTU */
} tBTA_JV_L2CAP_OPEN;

/* data associated with BTA_JV_L2CAP_OPEN_EVT for LE sockets */
typedef struct {
  tBTA_JV_STATUS status; /* Whether the operation succeeded or failed. */
  uint32_t handle;       /* The connection handle */
  RawAddress rem_bda;    /* The peer address */
  int32_t tx_mtu;        /* The transmit MTU */
  void** p_p_cback;      /* set them for new socket */
  void** p_user_data;    /* set them for new socket */

} tBTA_JV_L2CAP_LE_OPEN;

/* data associated with BTA_JV_L2CAP_CLOSE_EVT */
typedef struct {
  tBTA_JV_STATUS status; /* Whether the operation succeeded or failed. */
  uint32_t handle;       /* The connection handle */
  bool async;            /* false, if local initiates disconnect */
} tBTA_JV_L2CAP_CLOSE;

/* data associated with BTA_JV_L2CAP_START_EVT */
typedef struct {
  tBTA_JV_STATUS status; /* Whether the operation succeeded or failed. */
  uint32_t handle;       /* The connection handle */
  uint8_t sec_id;        /* security ID used by this server */
} tBTA_JV_L2CAP_START;

/* data associated with BTA_JV_L2CAP_CL_INIT_EVT */
typedef struct {
  tBTA_JV_STATUS status; /* Whether the operation succeeded or failed. */
  uint32_t handle;       /* The connection handle */
  uint8_t sec_id;        /* security ID used by this client */
} tBTA_JV_L2CAP_CL_INIT;

/* data associated with BTA_JV_L2CAP_CONG_EVT */
typedef struct {
  tBTA_JV_STATUS status; /* Whether the operation succeeded or failed. */
  uint32_t handle;       /* The connection handle */
  bool cong;             /* true, congested. false, uncongested */
} tBTA_JV_L2CAP_CONG;

/* data associated with BTA_JV_L2CAP_READ_EVT */
typedef struct {
  tBTA_JV_STATUS status; /* Whether the operation succeeded or failed. */
  uint32_t handle;       /* The connection handle */
  uint32_t req_id;       /* The req_id in the associated BTA_JvL2capRead() */
  uint8_t* p_data;       /* This points the same location as the p_data
                        * parameter in BTA_JvL2capRead () */
  uint16_t len;          /* The length of the data read. */
} tBTA_JV_L2CAP_READ;

/* data associated with BTA_JV_L2CAP_WRITE_EVT */
typedef struct {
  tBTA_JV_STATUS status; /* Whether the operation succeeded or failed. */
  uint32_t handle;       /* The connection handle */
  uint32_t req_id;       /* The req_id in the associated BTA_JvL2capWrite() */
  uint16_t len;          /* The length of the data written. */
  uint8_t* p_data;       /* The buffer where data is held */
  bool cong;             /* congestion status */
} tBTA_JV_L2CAP_WRITE;

/* data associated with BTA_JV_L2CAP_WRITE_FIXED_EVT */
typedef struct {
  tBTA_JV_STATUS status; /* Whether the operation succeeded or failed. */
  uint16_t channel;      /* The connection channel */
  RawAddress addr;       /* The peer address */
  uint32_t req_id;       /* The req_id in the associated BTA_JvL2capWrite() */
  uint8_t* p_data;       /* The buffer where data is held */
  uint16_t len;          /* The length of the data written. */
  bool cong;             /* congestion status */
} tBTA_JV_L2CAP_WRITE_FIXED;

/* data associated with BTA_JV_RFCOMM_OPEN_EVT */
typedef struct {
  tBTA_JV_STATUS status; /* Whether the operation succeeded or failed. */
  uint32_t handle;       /* The connection handle */
<<<<<<< HEAD
  RawAddress rem_bda;    /* The peer address */
=======
  BD_ADDR rem_bda;       /* The peer address */
  uint16_t mtu;          /* peer mtu */
>>>>>>> 1655adaf
} tBTA_JV_RFCOMM_OPEN;
/* data associated with BTA_JV_RFCOMM_SRV_OPEN_EVT */
typedef struct {
  tBTA_JV_STATUS status;      /* Whether the operation succeeded or failed. */
  uint32_t handle;            /* The connection handle */
  uint32_t new_listen_handle; /* The new listen handle */
<<<<<<< HEAD
  RawAddress rem_bda;         /* The peer address */
=======
  BD_ADDR rem_bda;            /* The peer address */
   uint16_t mtu;              /* peer mtu */
>>>>>>> 1655adaf
} tBTA_JV_RFCOMM_SRV_OPEN;

/* data associated with BTA_JV_RFCOMM_CLOSE_EVT */
typedef struct {
  tBTA_JV_STATUS status; /* Whether the operation succeeded or failed. */
  uint32_t port_status;  /* PORT status */
  uint32_t handle;       /* The connection handle */
  bool async;            /* false, if local initiates disconnect */
} tBTA_JV_RFCOMM_CLOSE;

/* data associated with BTA_JV_RFCOMM_START_EVT */
typedef struct {
  tBTA_JV_STATUS status; /* Whether the operation succeeded or failed. */
  uint32_t handle;       /* The connection handle */
  uint8_t sec_id;        /* security ID used by this server */
  bool use_co;           /* true to use co_rfc_data */
} tBTA_JV_RFCOMM_START;

/* data associated with BTA_JV_RFCOMM_CL_INIT_EVT */
typedef struct {
  tBTA_JV_STATUS status; /* Whether the operation succeeded or failed. */
  uint32_t handle;       /* The connection handle */
  uint8_t sec_id;        /* security ID used by this client */
  bool use_co;           /* true to use co_rfc_data */
} tBTA_JV_RFCOMM_CL_INIT;
/*data associated with BTA_JV_L2CAP_DATA_IND_EVT & BTA_JV_RFCOMM_DATA_IND_EVT */
typedef struct {
  uint32_t handle; /* The connection handle */
} tBTA_JV_DATA_IND;

/*data associated with BTA_JV_L2CAP_DATA_IND_EVT if used for LE */
typedef struct {
  uint32_t handle; /* The connection handle */
  BT_HDR* p_buf;   /* The incoming data */
} tBTA_JV_LE_DATA_IND;

/* data associated with BTA_JV_RFCOMM_CONG_EVT */
typedef struct {
  tBTA_JV_STATUS status; /* Whether the operation succeeded or failed. */
  uint32_t handle;       /* The connection handle */
  bool cong;             /* true, congested. false, uncongested */
} tBTA_JV_RFCOMM_CONG;

/* data associated with BTA_JV_RFCOMM_WRITE_EVT */
typedef struct {
  tBTA_JV_STATUS status; /* Whether the operation succeeded or failed. */
  uint32_t handle;       /* The connection handle */
  uint32_t req_id;       /* The req_id in the associated BTA_JvRfcommWrite() */
  int len;               /* The length of the data written. */
  bool cong;             /* congestion status */
} tBTA_JV_RFCOMM_WRITE;

/* data associated with BTA_JV_API_SET_PM_PROFILE_EVT */
typedef struct {
  tBTA_JV_STATUS status; /* Status of the operation */
  uint32_t handle;       /* Connection handle */
  tBTA_JV_PM_ID app_id;  /* JV app ID */
} tBTA_JV_SET_PM_PROFILE;

/* data associated with BTA_JV_API_NOTIFY_PM_STATE_CHANGE_EVT */
typedef struct {
  uint32_t handle;          /* Connection handle */
  tBTA_JV_CONN_STATE state; /* JV connection stata */
} tBTA_JV_NOTIFY_PM_STATE_CHANGE;

/* union of data associated with JV callback */
typedef union {
  tBTA_JV_STATUS status;                     /* BTA_JV_ENABLE_EVT */
  tBTA_JV_DISCOVERY_COMP disc_comp;          /* BTA_JV_DISCOVERY_COMP_EVT */
  tBTA_JV_SET_DISCOVER set_discover;         /* BTA_JV_SET_DISCOVER_EVT */
  uint8_t scn;                               /* BTA_JV_GET_SCN_EVT */
  uint16_t psm;                              /* BTA_JV_GET_PSM_EVT */
  tBTA_JV_CREATE_RECORD create_rec;          /* BTA_JV_CREATE_RECORD_EVT */
  tBTA_JV_L2CAP_OPEN l2c_open;               /* BTA_JV_L2CAP_OPEN_EVT */
  tBTA_JV_L2CAP_CLOSE l2c_close;             /* BTA_JV_L2CAP_CLOSE_EVT */
  tBTA_JV_L2CAP_START l2c_start;             /* BTA_JV_L2CAP_START_EVT */
  tBTA_JV_L2CAP_CL_INIT l2c_cl_init;         /* BTA_JV_L2CAP_CL_INIT_EVT */
  tBTA_JV_L2CAP_CONG l2c_cong;               /* BTA_JV_L2CAP_CONG_EVT */
  tBTA_JV_L2CAP_READ l2c_read;               /* BTA_JV_L2CAP_READ_EVT */
  tBTA_JV_L2CAP_WRITE l2c_write;             /* BTA_JV_L2CAP_WRITE_EVT */
  tBTA_JV_RFCOMM_OPEN rfc_open;              /* BTA_JV_RFCOMM_OPEN_EVT */
  tBTA_JV_RFCOMM_SRV_OPEN rfc_srv_open;      /* BTA_JV_RFCOMM_SRV_OPEN_EVT */
  tBTA_JV_RFCOMM_CLOSE rfc_close;            /* BTA_JV_RFCOMM_CLOSE_EVT */
  tBTA_JV_RFCOMM_START rfc_start;            /* BTA_JV_RFCOMM_START_EVT */
  tBTA_JV_RFCOMM_CL_INIT rfc_cl_init;        /* BTA_JV_RFCOMM_CL_INIT_EVT */
  tBTA_JV_RFCOMM_CONG rfc_cong;              /* BTA_JV_RFCOMM_CONG_EVT */
  tBTA_JV_RFCOMM_WRITE rfc_write;            /* BTA_JV_RFCOMM_WRITE_EVT */
  tBTA_JV_DATA_IND data_ind;                 /* BTA_JV_L2CAP_DATA_IND_EVT
                                                BTA_JV_RFCOMM_DATA_IND_EVT */
  tBTA_JV_LE_DATA_IND le_data_ind;           /* BTA_JV_L2CAP_LE_DATA_IND_EVT */
  tBTA_JV_L2CAP_LE_OPEN l2c_le_open;         /* BTA_JV_L2CAP_OPEN_EVT */
  tBTA_JV_L2CAP_WRITE_FIXED l2c_write_fixed; /* BTA_JV_L2CAP_WRITE_FIXED_EVT */
} tBTA_JV;

/* JAVA DM Interface callback */
typedef void(tBTA_JV_DM_CBACK)(tBTA_JV_EVT event, tBTA_JV* p_data, uint32_t id);

/* JAVA RFCOMM interface callback */
typedef uint32_t(tBTA_JV_RFCOMM_CBACK)(tBTA_JV_EVT event, tBTA_JV* p_data,
                                       uint32_t rfcomm_slot_id);

/* JAVA L2CAP interface callback */
typedef void(tBTA_JV_L2CAP_CBACK)(tBTA_JV_EVT event, tBTA_JV* p_data,
                                  uint32_t l2cap_socket_id);

/* JV configuration structure */
typedef struct {
  uint16_t sdp_raw_size;       /* The size of p_sdp_raw_data */
  uint16_t sdp_db_size;        /* The size of p_sdp_db */
  uint8_t* p_sdp_raw_data;     /* The data buffer to keep raw data */
  tSDP_DISCOVERY_DB* p_sdp_db; /* The data buffer to keep SDP database */
} tBTA_JV_CFG;

/*******************************************************************************
 *
 * Function         BTA_JvEnable
 *
 * Description      Enable the Java I/F service. When the enable
 *                  operation is complete the callback function will be
 *                  called with a BTA_JV_ENABLE_EVT. This function must
 *                  be called before other functions in the JV API are
 *                  called.
 *
 * Returns          BTA_JV_SUCCESS if successful.
 *                  BTA_JV_FAIL if internal failure.
 *
 ******************************************************************************/
tBTA_JV_STATUS BTA_JvEnable(tBTA_JV_DM_CBACK* p_cback);

/*******************************************************************************
 *
 * Function         BTA_JvDisable
 *
 * Description      Disable the Java I/F
 *
 * Returns          void
 *
 ******************************************************************************/
void BTA_JvDisable(void);

/*******************************************************************************
 *
 * Function         BTA_JvIsEncrypted
 *
 * Description      This function checks if the link to peer device is encrypted
 *
 * Returns          true if encrypted.
 *                  false if not.
 *
 ******************************************************************************/
bool BTA_JvIsEncrypted(const RawAddress& bd_addr);

/*******************************************************************************
 *
 * Function         BTA_JvGetChannelId
 *
 * Description      This function reserves a SCN/PSM for applications running
 *                  over RFCOMM or L2CAP. It is primarily called by
 *                  server profiles/applications to register their SCN/PSM into
 *                  the SDP database. The SCN is reported by the
 *                  tBTA_JV_DM_CBACK callback with a BTA_JV_GET_SCN_EVT.
 *                  If the SCN/PSM reported is 0, that means all SCN resources
 *                  are exhausted.
 *                  The channel parameter can be used to request a specific
 *                  channel. If the request on the specific channel fails, the
 *                  SCN/PSM returned in the EVT will be 0 - no attempt to
 *                  request a new channel will be made. set channel to <= 0 to
 *                  automatically assign an channel ID.
 *
 * Returns          BTA_JV_SUCCESS, if the request is being processed.
 *                  BTA_JV_FAILURE, otherwise.
 *
 ******************************************************************************/
tBTA_JV_STATUS BTA_JvGetChannelId(int conn_type, uint32_t id, int32_t channel);

/*******************************************************************************
 *
 * Function         BTA_JvFreeChannel
 *
 * Description      This function frees a SCN/PSM that was used
 *                  by an application running over RFCOMM or L2CAP.
 *
 * Returns          BTA_JV_SUCCESS, if the request is being processed.
 *                  BTA_JV_FAILURE, otherwise.
 *
 ******************************************************************************/
tBTA_JV_STATUS BTA_JvFreeChannel(uint16_t channel, int conn_type);

/*******************************************************************************
 *
 * Function         BTA_JvStartDiscovery
 *
 * Description      This function performs service discovery for the services
 *                  provided by the given peer device. When the operation is
 *                  complete the tBTA_JV_DM_CBACK callback function will be
 *                  called with a BTA_JV_DISCOVERY_COMP_EVT.
 *
 * Returns          BTA_JV_SUCCESS, if the request is being processed.
 *                  BTA_JV_FAILURE, otherwise.
 *
 ******************************************************************************/
tBTA_JV_STATUS BTA_JvStartDiscovery(const RawAddress& bd_addr,
                                    uint16_t num_uuid, tSDP_UUID* p_uuid_list,
                                    uint32_t rfcomm_slot_id);

/*******************************************************************************
 *
 * Function         BTA_JvCreateRecordByUser
 *
 * Description      Create a service record in the local SDP database by user in
 *                  tBTA_JV_DM_CBACK callback with a BTA_JV_CREATE_RECORD_EVT.
 *
 * Returns          BTA_JV_SUCCESS, if the request is being processed.
 *                  BTA_JV_FAILURE, otherwise.
 *
 ******************************************************************************/
tBTA_JV_STATUS BTA_JvCreateRecordByUser(uint32_t rfcomm_slot_id);

/*******************************************************************************
 *
 * Function         BTA_JvDeleteRecord
 *
 * Description      Delete a service record in the local SDP database.
 *
 * Returns          BTA_JV_SUCCESS, if the request is being processed.
 *                  BTA_JV_FAILURE, otherwise.
 *
 ******************************************************************************/
tBTA_JV_STATUS BTA_JvDeleteRecord(uint32_t handle);

/*******************************************************************************
 *
 * Function         BTA_JvL2capConnectLE
 *
 * Description      Initiate a connection as an LE L2CAP client to the given BD
 *                  Address.
 *                  When the connection is initiated or failed to initiate,
 *                  tBTA_JV_L2CAP_CBACK is called with BTA_JV_L2CAP_CL_INIT_EVT
 *                  When the connection is established or failed,
 *                  tBTA_JV_L2CAP_CBACK is called with BTA_JV_L2CAP_OPEN_EVT
 *
 * Returns          BTA_JV_SUCCESS, if the request is being processed.
 *                  BTA_JV_FAILURE, otherwise.
 *
 ******************************************************************************/
tBTA_JV_STATUS BTA_JvL2capConnectLE(tBTA_SEC sec_mask, tBTA_JV_ROLE role,
                                    const tL2CAP_ERTM_INFO* ertm_info,
                                    uint16_t remote_chan, uint16_t rx_mtu,
                                    tL2CAP_CFG_INFO* cfg,
                                    const RawAddress& peer_bd_addr,
                                    tBTA_JV_L2CAP_CBACK* p_cback,
                                    uint32_t l2cap_socket_id);

/*******************************************************************************
 *
 * Function         BTA_JvL2capConnect
 *
 * Description      Initiate a connection as a L2CAP client to the given BD
 *                  Address.
 *                  When the connection is initiated or failed to initiate,
 *                  tBTA_JV_L2CAP_CBACK is called with BTA_JV_L2CAP_CL_INIT_EVT
 *                  When the connection is established or failed,
 *                  tBTA_JV_L2CAP_CBACK is called with BTA_JV_L2CAP_OPEN_EVT
 *
 * Returns          BTA_JV_SUCCESS, if the request is being processed.
 *                  BTA_JV_FAILURE, otherwise.
 *
 ******************************************************************************/
tBTA_JV_STATUS BTA_JvL2capConnect(
    int conn_type, tBTA_SEC sec_mask, tBTA_JV_ROLE role,
    const tL2CAP_ERTM_INFO* ertm_info, uint16_t remote_psm, uint16_t rx_mtu,
    tL2CAP_CFG_INFO* cfg, const RawAddress& peer_bd_addr,
    tBTA_JV_L2CAP_CBACK* p_cback, uint32_t l2cap_socket_id);

/*******************************************************************************
 *
 * Function         BTA_JvL2capClose
 *
 * Description      This function closes an L2CAP client connection
 *
 * Returns          BTA_JV_SUCCESS, if the request is being processed.
 *                  BTA_JV_FAILURE, otherwise.
 *
 ******************************************************************************/
tBTA_JV_STATUS BTA_JvL2capClose(uint32_t handle);

/*******************************************************************************
 *
 * Function         BTA_JvL2capCloseLE
 *
 * Description      This function closes an L2CAP client connection for Fixed
 *                  Channels Function is idempotent and no callbacks are called!
 *
 * Returns          BTA_JV_SUCCESS, if the request is being processed.
 *                  BTA_JV_FAILURE, otherwise.
 *
 ******************************************************************************/
tBTA_JV_STATUS BTA_JvL2capCloseLE(uint32_t handle);

/*******************************************************************************
 *
 * Function         BTA_JvL2capStartServer
 *
 * Description      This function starts an L2CAP server and listens for an
 *                  L2CAP connection from a remote Bluetooth device.  When the
 *                  server is started successfully, tBTA_JV_L2CAP_CBACK is
 *                  called with BTA_JV_L2CAP_START_EVT.  When the connection is
 *                  established, tBTA_JV_L2CAP_CBACK is called with
 *                  BTA_JV_L2CAP_OPEN_EVT.
 *
 * Returns          BTA_JV_SUCCESS, if the request is being processed.
 *                  BTA_JV_FAILURE, otherwise.
 *
 ******************************************************************************/
tBTA_JV_STATUS BTA_JvL2capStartServer(int conn_type, tBTA_SEC sec_mask,
                                      tBTA_JV_ROLE role,
                                      const tL2CAP_ERTM_INFO* ertm_info,
                                      uint16_t local_psm, uint16_t rx_mtu,
                                      tL2CAP_CFG_INFO* cfg,
                                      tBTA_JV_L2CAP_CBACK* p_cback,
                                      uint32_t l2cap_socket_id);

/*******************************************************************************
 *
 * Function         BTA_JvL2capStartServerLE
 *
 * Description      This function starts an LE L2CAP server and listens for an
 *                  L2CAP connection from a remote Bluetooth device on a fixed
 *                  channel over an LE link.  When the server
 *                  is started successfully, tBTA_JV_L2CAP_CBACK is called with
 *                  BTA_JV_L2CAP_START_EVT.  When the connection is established,
 *                  tBTA_JV_L2CAP_CBACK is called with BTA_JV_L2CAP_OPEN_EVT.
 *
 * Returns          BTA_JV_SUCCESS, if the request is being processed.
 *                  BTA_JV_FAILURE, otherwise.
 *
 ******************************************************************************/
tBTA_JV_STATUS BTA_JvL2capStartServerLE(tBTA_SEC sec_mask, tBTA_JV_ROLE role,
                                        const tL2CAP_ERTM_INFO* ertm_info,
                                        uint16_t local_chan, uint16_t rx_mtu,
                                        tL2CAP_CFG_INFO* cfg,
                                        tBTA_JV_L2CAP_CBACK* p_cback,
                                        uint32_t l2cap_socket_id);

/*******************************************************************************
 *
 * Function         BTA_JvL2capStopServerLE
 *
 * Description      This function stops the LE L2CAP server. If the server has
 *                  an active connection, it would be closed.
 *
 * Returns          BTA_JV_SUCCESS, if the request is being processed.
 *                  BTA_JV_FAILURE, otherwise.
 *
 ******************************************************************************/
tBTA_JV_STATUS BTA_JvL2capStopServerLE(uint16_t local_chan,
                                       uint32_t l2cap_socket_id);

/*******************************************************************************
 *
 * Function         BTA_JvL2capStopServer
 *
 * Description      This function stops the L2CAP server. If the server has
 *                  an active connection, it would be closed.
 *
 * Returns          BTA_JV_SUCCESS, if the request is being processed.
 *                  BTA_JV_FAILURE, otherwise.
 *
 ******************************************************************************/
tBTA_JV_STATUS BTA_JvL2capStopServer(uint16_t local_psm,
                                     uint32_t l2cap_socket_id);

/*******************************************************************************
 *
 * Function         BTA_JvL2capRead
 *
 * Description      This function reads data from an L2CAP connection
 *                  When the operation is complete, tBTA_JV_L2CAP_CBACK is
 *                  called with BTA_JV_L2CAP_READ_EVT.
 *
 * Returns          BTA_JV_SUCCESS, if the request is being processed.
 *                  BTA_JV_FAILURE, otherwise.
 *
 ******************************************************************************/
tBTA_JV_STATUS BTA_JvL2capRead(uint32_t handle, uint32_t req_id,
                               uint8_t* p_data, uint16_t len);

/*******************************************************************************
 *
 * Function         BTA_JvL2capReady
 *
 * Description      This function determined if there is data to read from
 *                  an L2CAP connection
 *
 * Returns          BTA_JV_SUCCESS, if data queue size is in *p_data_size.
 *                  BTA_JV_FAILURE, if error.
 *
 ******************************************************************************/
tBTA_JV_STATUS BTA_JvL2capReady(uint32_t handle, uint32_t* p_data_size);

/*******************************************************************************
 *
 * Function         BTA_JvL2capWrite
 *
 * Description      This function writes data to an L2CAP connection
 *                  When the operation is complete, tBTA_JV_L2CAP_CBACK is
 *                  called with BTA_JV_L2CAP_WRITE_EVT. Works for
 *                  PSM-based connections
 *
 * Returns          BTA_JV_SUCCESS, if the request is being processed.
 *                  BTA_JV_FAILURE, otherwise.
 *
 ******************************************************************************/
tBTA_JV_STATUS BTA_JvL2capWrite(uint32_t handle, uint32_t req_id,
                                uint8_t* p_data, uint16_t len,
                                uint32_t user_id);

/*******************************************************************************
 *
 * Function         BTA_JvL2capWriteFixed
 *
 * Description      This function writes data to an L2CAP connection
 *                  When the operation is complete, tBTA_JV_L2CAP_CBACK is
 *                  called with BTA_JV_L2CAP_WRITE_FIXED_EVT. Works for
 *                  fixed-channel connections
 *
 * Returns          BTA_JV_SUCCESS, if the request is being processed.
 *                  BTA_JV_FAILURE, otherwise.
 *
 ******************************************************************************/
tBTA_JV_STATUS BTA_JvL2capWriteFixed(uint16_t channel, const RawAddress& addr,
                                     uint32_t req_id,
                                     tBTA_JV_L2CAP_CBACK* p_cback,
                                     uint8_t* p_data, uint16_t len,
                                     uint32_t user_id);

/*******************************************************************************
 *
 * Function         BTA_JvRfcommConnect
 *
 * Description      This function makes an RFCOMM conection to a remote BD
 *                  Address.
 *                  When the connection is initiated or failed to initiate,
 *                  tBTA_JV_RFCOMM_CBACK is called with
 *                  BTA_JV_RFCOMM_CL_INIT_EVT
 *                  When the connection is established or failed,
 *                  tBTA_JV_RFCOMM_CBACK is called with BTA_JV_RFCOMM_OPEN_EVT
 *
 * Returns          BTA_JV_SUCCESS, if the request is being processed.
 *                  BTA_JV_FAILURE, otherwise.
 *
 ******************************************************************************/
tBTA_JV_STATUS BTA_JvRfcommConnect(tBTA_SEC sec_mask, tBTA_JV_ROLE role,
                                   uint8_t remote_scn,
                                   const RawAddress& peer_bd_addr,
                                   tBTA_JV_RFCOMM_CBACK* p_cback,
                                   uint32_t rfcomm_slot_id);

/*******************************************************************************
 *
 * Function         BTA_JvRfcommClose
 *
 * Description      This function closes an RFCOMM connection
 *
 * Returns          BTA_JV_SUCCESS, if the request is being processed.
 *                  BTA_JV_FAILURE, otherwise.
 *
 ******************************************************************************/
tBTA_JV_STATUS BTA_JvRfcommClose(uint32_t handle, uint32_t rfcomm_slot_id);

/*******************************************************************************
 *
 * Function         BTA_JvRfcommStartServer
 *
 * Description      This function starts listening for an RFCOMM connection
 *                  request from a remote Bluetooth device.  When the server is
 *                  started successfully, tBTA_JV_RFCOMM_CBACK is called
 *                  with BTA_JV_RFCOMM_START_EVT.
 *                  When the connection is established, tBTA_JV_RFCOMM_CBACK
 *                  is called with BTA_JV_RFCOMM_OPEN_EVT.
 *
 * Returns          BTA_JV_SUCCESS, if the request is being processed.
 *                  BTA_JV_FAILURE, otherwise.
 *
 ******************************************************************************/
tBTA_JV_STATUS BTA_JvRfcommStartServer(tBTA_SEC sec_mask, tBTA_JV_ROLE role,
                                       uint8_t local_scn, uint8_t max_session,
                                       tBTA_JV_RFCOMM_CBACK* p_cback,
                                       uint32_t rfcomm_slot_id);

/*******************************************************************************
 *
 * Function         BTA_JvRfcommStopServer
 *
 * Description      This function stops the RFCOMM server. If the server has an
 *                  active connection, it would be closed.
 *
 * Returns          BTA_JV_SUCCESS, if the request is being processed.
 *                  BTA_JV_FAILURE, otherwise.
 *
 ******************************************************************************/
tBTA_JV_STATUS BTA_JvRfcommStopServer(uint32_t handle, uint32_t rfcomm_slot_id);

/*******************************************************************************
 *
 * Function         BTA_JvRfcommWrite
 *
 * Description      This function writes data to an RFCOMM connection
 *                  When the operation is complete, tBTA_JV_RFCOMM_CBACK is
 *                  called with BTA_JV_RFCOMM_WRITE_EVT.
 *
 * Returns          BTA_JV_SUCCESS, if the request is being processed.
 *                  BTA_JV_FAILURE, otherwise.
 *
 ******************************************************************************/
tBTA_JV_STATUS BTA_JvRfcommWrite(uint32_t handle, uint32_t req_id);

/*******************************************************************************
 *
 * Function    BTA_JVSetPmProfile
 *
 * Description This function set or free power mode profile for different JV
 *             application
 *
 * Parameters:  handle,  JV handle from RFCOMM or L2CAP
 *              app_id:  app specific pm ID, can be BTA_JV_PM_ALL, see
 *                       bta_dm_cfg.c for details
 *              BTA_JV_PM_ID_CLEAR: removes pm management on the handle. init_st
 *                                  is ignored and BTA_JV_CONN_CLOSE is called
 *                                  implicitly
 *              init_st: state after calling this API. typically it should be
 *                       BTA_JV_CONN_OPEN
 *
 * Returns      BTA_JV_SUCCESS, if the request is being processed.
 *              BTA_JV_FAILURE, otherwise.
 *
 * NOTE:        BTA_JV_PM_ID_CLEAR: In general no need to be called as jv pm
 *                                  calls automatically
 *              BTA_JV_CONN_CLOSE to remove in case of connection close!
 *
 ******************************************************************************/
tBTA_JV_STATUS BTA_JvSetPmProfile(uint32_t handle, tBTA_JV_PM_ID app_id,
                                  tBTA_JV_CONN_STATE init_st);

/*******************************************************************************
 *
 * Function         BTA_JvRfcommGetPortHdl
 *
 * Description    This function fetches the rfcomm port handle
 *
 * Returns          BTA_JV_SUCCESS, if the request is being processed.
 *                  BTA_JV_FAILURE, otherwise.
 *
 ******************************************************************************/
uint16_t BTA_JvRfcommGetPortHdl(uint32_t handle);

#endif /* BTA_JV_API_H */<|MERGE_RESOLUTION|>--- conflicted
+++ resolved
@@ -267,24 +267,16 @@
 typedef struct {
   tBTA_JV_STATUS status; /* Whether the operation succeeded or failed. */
   uint32_t handle;       /* The connection handle */
-<<<<<<< HEAD
   RawAddress rem_bda;    /* The peer address */
-=======
-  BD_ADDR rem_bda;       /* The peer address */
   uint16_t mtu;          /* peer mtu */
->>>>>>> 1655adaf
 } tBTA_JV_RFCOMM_OPEN;
 /* data associated with BTA_JV_RFCOMM_SRV_OPEN_EVT */
 typedef struct {
   tBTA_JV_STATUS status;      /* Whether the operation succeeded or failed. */
   uint32_t handle;            /* The connection handle */
   uint32_t new_listen_handle; /* The new listen handle */
-<<<<<<< HEAD
   RawAddress rem_bda;         /* The peer address */
-=======
-  BD_ADDR rem_bda;            /* The peer address */
    uint16_t mtu;              /* peer mtu */
->>>>>>> 1655adaf
 } tBTA_JV_RFCOMM_SRV_OPEN;
 
 /* data associated with BTA_JV_RFCOMM_CLOSE_EVT */
