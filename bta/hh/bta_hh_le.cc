--- conflicted
+++ resolved
@@ -2415,11 +2415,7 @@
  * Returns          void
  *
  ******************************************************************************/
-<<<<<<< HEAD
-void bta_hh_le_hid_read_rpt_clt_cfg(const RawAddress& bd_addr, uint8_t rpt_id) {
-=======
-void bta_hh_le_hid_read_rpt_clt_cfg(BD_ADDR bd_addr, uint8_t srvc_inst) {
->>>>>>> 1655adaf
+void bta_hh_le_hid_read_rpt_clt_cfg(const RawAddress& bd_addr, uint8_t srvc_inst) {
   tBTA_HH_DEV_CB* p_cb = NULL;
   tBTA_HH_LE_RPT* p_rpt;
   uint8_t index = BTA_HH_IDX_INVALID;
