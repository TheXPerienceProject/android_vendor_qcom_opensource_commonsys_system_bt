--- conflicted
+++ resolved
@@ -106,7 +106,6 @@
     // Unknown keyboard (carried over from auto_pair_devlist.conf)
     {{{0x00, 0x0F, 0xF6, 0, 0, 0}}, 3, INTEROP_KEYBOARD_REQUIRES_FIXED_PIN},
 
-<<<<<<< HEAD
     // Apple Magic Mouse - SDP No Resources Error
     {{{0x04, 0x0C, 0xCE, 0, 0, 0}}, 3, INTEROP_DISABLE_SDP_AFTER_PAIRING},
     // Bluetooth Laser Travel Mouse - SDP No Resources Error
@@ -123,10 +122,8 @@
     {{{0x60, 0x45, 0xBD, 0, 0, 0}}, 3, INTEROP_DISABLE_SDP_AFTER_PAIRING},
     // Bluetooth Keyboard
     {{{0x20, 0x4C, 0x10, 0, 0, 0}}, 3, INTEROP_DISABLE_SNIFF_DURING_SCO},
-=======
     // Kinivo BTC-450 - volume is erratic when using Absolute Volume
     {{{0x00, 0x18, 0x91, 0, 0, 0}}, 3, INTEROP_DISABLE_ABSOLUTE_VOLUME},
->>>>>>> 61b1a1a5
 };
 
 typedef struct {
