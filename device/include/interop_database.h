--- conflicted
+++ resolved
@@ -145,7 +145,6 @@
     // Subaru car kits ("CAR M_MEDIA")
     {"CAR", 3, INTEROP_DISABLE_AUTO_PAIRING},
 
-<<<<<<< HEAD
     // Sends SDP No Resources Error
     {"Apple Magic Mouse", 17, INTEROP_DISABLE_SDP_AFTER_PAIRING},
     {"Bluetooth Laser Travel Mouse", 28, INTEROP_DISABLE_SDP_AFTER_PAIRING},
@@ -158,6 +157,9 @@
     // HID Moto KZ500 Keyboard - Problematic SDP digitizer descriptor
     {"Motorola Keyboard KZ500", 23, INTEROP_REMOVE_HID_DIG_DESCRIPTOR},
     {"Motorola Keyboard KZ500 v122", 28, INTEROP_REMOVE_HID_DIG_DESCRIPTOR},
+
+    // Pixel C Keyboard doesn't respond to service changed indications.
+    {"Pixel C Keyboard", 16, INTEROP_GATTC_NO_SERVICE_CHANGED_IND},
 };
 
 typedef struct {
@@ -181,8 +183,4 @@
 static const interop_hid_multitouch_t interop_hid_multitouch_database[] = {
     // HID Moto KZ500 Keyboard - Problematic SDP digitizer descriptor
     {0x22b8, 0x093d, INTEROP_REMOVE_HID_DIG_DESCRIPTOR},
-=======
-    // Pixel C Keyboard doesn't respond to service changed indications.
-    {"Pixel C Keyboard", 16, INTEROP_GATTC_NO_SERVICE_CHANGED_IND},
->>>>>>> 61b8a92c
 };