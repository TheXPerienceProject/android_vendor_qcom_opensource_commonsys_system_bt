/******************************************************************************
 *
 *  Copyright (C) 2015 Google, Inc.
 *
 *  Licensed under the Apache License, Version 2.0 (the "License");
 *  you may not use this file except in compliance with the License.
 *  You may obtain a copy of the License at:
 *
 *  http://www.apache.org/licenses/LICENSE-2.0
 *
 *  Unless required by applicable law or agreed to in writing, software
 *  distributed under the License is distributed on an "AS IS" BASIS,
 *  WITHOUT WARRANTIES OR CONDITIONS OF ANY KIND, either express or implied.
 *  See the License for the specific language governing permissions and
 *  limitations under the License.
 *
 ******************************************************************************/

#pragma once

#include "device/include/interop.h"

typedef struct {
  bt_bdaddr_t addr;
  uint8_t len;
  interop_feature_t feature;
} interop_entry_t;

static const interop_entry_t interop_database[] = {
  // Nexus Remote (Spike)
  // Note: May affect other Asus brand devices
  {{0x08, 0x62, 0x66,       0,0,0}, 3, INTEROP_DISABLE_LE_SECURE_CONNECTIONS},
  {{0x38, 0x2c, 0x4a, 0xc9,   0,0}, 4, INTEROP_DISABLE_LE_SECURE_CONNECTIONS},
  {{0x38, 0x2c, 0x4a, 0xe6,   0,0}, 4, INTEROP_DISABLE_LE_SECURE_CONNECTIONS},
  {{0x54, 0xa0, 0x50, 0xd9,   0,0}, 4, INTEROP_DISABLE_LE_SECURE_CONNECTIONS},
  {{0xac, 0x9e, 0x17,       0,0,0}, 3, INTEROP_DISABLE_LE_SECURE_CONNECTIONS},
  {{0xf0, 0x79, 0x59,       0,0,0}, 3, INTEROP_DISABLE_LE_SECURE_CONNECTIONS},

  // Motorola Key Link
  {{0x1c, 0x96, 0x5a,       0,0,0}, 3, INTEROP_DISABLE_LE_SECURE_CONNECTIONS},

  // Flic smart button
  {{0x80, 0xe4, 0xda, 0x70,   0,0}, 4, INTEROP_DISABLE_LE_SECURE_CONNECTIONS},

  // BMW car kits (Harman/Becker)
<<<<<<< HEAD
  {{0x9c, 0xdf, 0x03,       0,0,0}, 3, INTEROP_AUTO_RETRY_PAIRING},

  // Ausdom M05 - unacceptably loud volume
  {{0xa0, 0xe9, 0xdb,       0,0,0}, 3, INTEROP_DISABLE_ABSOLUTE_VOLUME},

  // JayBird BlueBuds X - low granularity on volume control
  {{0x44, 0x5e, 0xf3,       0,0,0}, 3, INTEROP_DISABLE_ABSOLUTE_VOLUME},

  // LG Tone HBS-730 - unacceptably loud volume
  {{0x00, 0x18, 0x6b,       0,0,0}, 3, INTEROP_DISABLE_ABSOLUTE_VOLUME},
  {{0xb8, 0xad, 0x3e,       0,0,0}, 3, INTEROP_DISABLE_ABSOLUTE_VOLUME},

  // LG Tone HV-800 - unacceptably loud volume
  {{0xa0, 0xe9, 0xdb,       0,0,0}, 3, INTEROP_DISABLE_ABSOLUTE_VOLUME},

  // Mpow Cheetah - unacceptably loud volume
  {{0x00, 0x11, 0xb1,       0,0,0}, 3, INTEROP_DISABLE_ABSOLUTE_VOLUME},

  // SOL REPUBLIC Tracks Air - unable to adjust volume back off from max
  {{0xa4, 0x15, 0x66,       0,0,0}, 3, INTEROP_DISABLE_ABSOLUTE_VOLUME},

  // VW Car Kit - not enough granularity with volume
  {{0x00, 0x26, 0x7e,       0,0,0}, 3, INTEROP_DISABLE_ABSOLUTE_VOLUME},

  // Jaybird Family
  {{0x00, 0x18, 0x91,       0,0,0}, 3, INTEROP_2MBPS_LINK_ONLY}
=======
  {{0x9c, 0xdf, 0x03,       0,0,0}, 3, INTEROP_AUTO_RETRY_PAIRING}
>>>>>>> 7408acb7
};<|MERGE_RESOLUTION|>--- conflicted
+++ resolved
@@ -43,7 +43,6 @@
   {{0x80, 0xe4, 0xda, 0x70,   0,0}, 4, INTEROP_DISABLE_LE_SECURE_CONNECTIONS},
 
   // BMW car kits (Harman/Becker)
-<<<<<<< HEAD
   {{0x9c, 0xdf, 0x03,       0,0,0}, 3, INTEROP_AUTO_RETRY_PAIRING},
 
   // Ausdom M05 - unacceptably loud volume
@@ -67,10 +66,4 @@
 
   // VW Car Kit - not enough granularity with volume
   {{0x00, 0x26, 0x7e,       0,0,0}, 3, INTEROP_DISABLE_ABSOLUTE_VOLUME},
-
-  // Jaybird Family
-  {{0x00, 0x18, 0x91,       0,0,0}, 3, INTEROP_2MBPS_LINK_ONLY}
-=======
-  {{0x9c, 0xdf, 0x03,       0,0,0}, 3, INTEROP_AUTO_RETRY_PAIRING}
->>>>>>> 7408acb7
 };