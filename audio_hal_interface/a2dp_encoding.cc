/*
 * Copyright 2019 The Android Open Source Project
 *
 * Licensed under the Apache License, Version 2.0 (the "License");
 * you may not use this file except in compliance with the License.
 * You may obtain a copy of the License at
 *
 *      http://www.apache.org/licenses/LICENSE-2.0
 *
 * Unless required by applicable law or agreed to in writing, software
 * distributed under the License is distributed on an "AS IS" BASIS,
 * WITHOUT WARRANTIES OR CONDITIONS OF ANY KIND, either express or implied.
 * See the License for the specific language governing permissions and
 * limitations under the License.
 */

#include "a2dp_encoding.h"
#include "client_interface.h"

#include "a2dp_sbc_constants.h"
#include "a2dp_vendor_ldac_constants.h"
#include "a2dp_vendor_aptx_adaptive.h"
#include "a2dp_aac.h"
#include "bta/av/bta_av_int.h"
#include "btif_a2dp_source.h"
#include "btif_av.h"
#include "btif_av_co.h"
#include "btif_hf.h"
#include "osi/include/properties.h"
#include "a2dp_sbc.h"
#include <a2dp_vendor.h>
#include "btif_bat.h"

extern int btif_max_av_clients;
extern int btif_get_is_remote_started_idx();
extern bool audio_start_awaited;
extern bool reconfig_a2dp;
extern bool btif_av_is_remote_started_set(int index);
extern tBTA_AV_HNDL btif_av_get_av_hdl_from_idx(int idx);
extern bool enc_update_in_progress;
extern bool btif_av_is_state_opened(int i);
extern void btif_av_reset_reconfig_flag();
extern tBTIF_A2DP_SOURCE_VSC btif_a2dp_src_vsc;
extern bool btif_av_is_local_started_on_other_idx(int current_index);
extern bool btif_av_current_device_is_tws();
extern bool btif_av_is_tws_device_playing(int index);

#define AAC_SAMPLE_SIZE  1024
#define AAC_LATM_HEADER  12

namespace {

using vendor::qti::hardware::bluetooth_audio::V2_0::AacObjectType;
using vendor::qti::hardware::bluetooth_audio::V2_0::AacVariableBitRate;
using vendor::qti::hardware::bluetooth_audio::V2_0::CodecType;
using vendor::qti::hardware::bluetooth_audio::V2_0::LdacChannelMode;
using vendor::qti::hardware::bluetooth_audio::V2_0::LdacQualityIndex;
using vendor::qti::hardware::bluetooth_audio::V2_0::SbcAllocMethod;
using vendor::qti::hardware::bluetooth_audio::V2_0::SbcBlockLength;
using vendor::qti::hardware::bluetooth_audio::V2_0::SbcChannelMode;
using vendor::qti::hardware::bluetooth_audio::V2_0::SbcNumSubbands;
using vendor::qti::hardware::bluetooth_audio::V2_0::AptxAdaptiveChannelMode;
using vendor::qti::hardware::bluetooth_audio::V2_0::AptxMode;
using vendor::qti::hardware::bluetooth_audio::V2_0::SessionParams;
using vendor::qti::hardware::bluetooth_audio::V2_0::SessionParamType;
using vendor::qti::hardware::bluetooth_audio::V2_0::SinkLatency;
using ::bluetooth::audio::AudioConfiguration;
using ::bluetooth::audio::BitsPerSample;
using ::bluetooth::audio::BluetoothAudioCtrlAck;
using ::bluetooth::audio::ChannelMode;
using ::bluetooth::audio::CodecConfiguration;
using ::bluetooth::audio::PcmParameters;
using ::bluetooth::audio::SampleRate;
using ::bluetooth::audio::SessionType;

std::mutex internal_mutex_;
BluetoothAudioCtrlAck a2dp_ack_to_bt_audio_ctrl_ack(tA2DP_CTRL_ACK ack);

// Provide call-in APIs for the Bluetooth Audio HAL
class A2dpTransport : public ::bluetooth::audio::IBluetoothTransportInstance {
 public:
  A2dpTransport(SessionType sessionType, AudioConfiguration audioConfig)
      : IBluetoothTransportInstance(sessionType, std::move(audioConfig)),
        a2dp_pending_cmd_(A2DP_CTRL_CMD_NONE),
        remote_delay_report_(0),
        total_bytes_read_(0),
        data_position_({}){};

  BluetoothAudioCtrlAck StartRequest() override {
    // Check if a previous request is not finished
    /*
     * Don't send START request to stack while we are in a call.
     * Some headsets such as "Sony MW600", don't allow AVDTP START
     * while in a call, and respond with BAD_STATE.
     */
    tA2DP_CTRL_ACK status = A2DP_CTRL_ACK_FAILURE;
    if(!IsActvie()) {
      LOG(WARNING) << __func__ << ": Not active";
      return a2dp_ack_to_bt_audio_ctrl_ack(status);
    }
    status = ProcessRequest(A2DP_CTRL_CMD_START);
    return a2dp_ack_to_bt_audio_ctrl_ack(status);
  }

  BluetoothAudioCtrlAck SuspendRequest() override {
    tA2DP_CTRL_ACK status = A2DP_CTRL_ACK_FAILURE;
    if(!IsActvie()) {
      LOG(WARNING) << __func__ << ": Not active";
      return a2dp_ack_to_bt_audio_ctrl_ack(status);
    }
    status = ProcessRequest(A2DP_CTRL_CMD_SUSPEND);
    return a2dp_ack_to_bt_audio_ctrl_ack(status);
  }

  void StopRequest() override {
    if(!IsActvie()) {
      LOG(WARNING) << __func__ << ": Not active";
      return;
    }
    ProcessRequest(A2DP_CTRL_CMD_STOP);
  }

  bool GetPresentationPosition(uint64_t* remote_delay_report,
                               uint64_t* total_bytes_read,
                               timespec* data_position) override {
    if(!IsActvie()) {
      LOG(WARNING) << __func__ << ": Not active";
      return false;
    }
    *remote_delay_report = remote_delay_report_;
    *total_bytes_read = total_bytes_read_;
    *data_position = data_position_;
    VLOG(2) << __func__ << ": delay=" << remote_delay_report_
            << "/10ms, data=" << total_bytes_read_
            << " byte(s), timestamp=" << data_position_.tv_sec << "."
            << data_position_.tv_nsec << "s";
    return true;
  }

  tA2DP_CTRL_CMD GetPendingCmd() const { return a2dp_pending_cmd_; }

  void ResetPendingCmd() {  a2dp_pending_cmd_ = A2DP_CTRL_CMD_NONE; }

  void ResetPresentationPosition() override {
    remote_delay_report_ = 0;
    total_bytes_read_ = 0;
    data_position_ = {};
  }

  void LogBytesRead(size_t bytes_read) override {
    if (bytes_read != 0) {
      total_bytes_read_ += bytes_read;
      clock_gettime(CLOCK_MONOTONIC, &data_position_);
    }
  }

  // delay reports from AVDTP is based on 1/10 ms (100us)
  void SetRemoteDelay(uint16_t delay_report) {
    remote_delay_report_ = delay_report;
  }

  void Init(SessionType sessionType, AudioConfiguration audioConfig) {
    a2dp_pending_cmd_ = A2DP_CTRL_CMD_NONE;
    remote_delay_report_ = 0;
    total_bytes_read_ = 0;
    data_position_ = {};
    UpdateSessionType(sessionType);
    UpdateAudioConfiguration(audioConfig);
  }

  void Cleanup() {
    a2dp_pending_cmd_ = A2DP_CTRL_CMD_NONE;
    remote_delay_report_ = 0;
    total_bytes_read_ = 0;
    data_position_ = {};
    SessionType sessionType = SessionType::UNKNOWN;
    UpdateSessionType(sessionType);
  }

 private:
  tA2DP_CTRL_ACK ProcessRequest(tA2DP_CTRL_CMD cmd) {
    a2dp_pending_cmd_ = cmd;
    tA2DP_CTRL_ACK status = A2DP_CTRL_ACK_FAILURE;
    switch (cmd) {
      case A2DP_CTRL_CMD_START:
      {
        /*
         * Don't send START request to stack while we are in a call.
         * Some headsets such as "Sony MW600", don't allow AVDTP START
         * while in a call, and respond with BAD_STATE.
         */
        bool reset_remote_start = false;
        bool remote_start_flag = false;
        int remote_start_idx = btif_max_av_clients;
        int latest_playing_idx = btif_max_av_clients;
        if (!bluetooth::headset::btif_hf_is_call_vr_idle()) {
          status = A2DP_CTRL_ACK_INCALL_FAILURE;
          break;
        }
        if (btif_ba_is_active())
        {
          ba_send_message(BTIF_BA_AUDIO_START_REQ_EVT, 0, NULL, false);
          status = A2DP_CTRL_ACK_PENDING;
          break;
        }
        remote_start_idx = btif_get_is_remote_started_idx();
        latest_playing_idx = btif_av_get_latest_device_idx_to_start();
        remote_start_flag = btif_av_is_remote_started_set(latest_playing_idx);
        if (btif_a2dp_source_is_remote_start()) {
          reset_remote_start = false;
          APPL_TRACE_DEBUG("%s: remote started idx = %d latest playing = %d",
             __func__, remote_start_idx, latest_playing_idx);
#if (TWS_ENABLED == TRUE)
          if (btif_av_current_device_is_tws() &&
            btif_av_is_idx_tws_device(remote_start_idx)) {
            APPL_TRACE_DEBUG("%s:Remote started by TWS+ device, force cancel",
                       __func__);
            reset_remote_start = true;
          }
          if (!reset_remote_start && (remote_start_idx < btif_max_av_clients) &&
#else
          if ((remote_start_idx < btif_max_av_clients) &&
#endif
            ((latest_playing_idx < btif_max_av_clients &&
              latest_playing_idx != remote_start_idx) ||
             btif_av_is_local_started_on_other_idx(remote_start_idx))) {
            APPL_TRACE_WARNING("%s: Already playing on other index, \
                    don't cancel remote start timer",__func__);
            status = A2DP_CTRL_ACK_PENDING;
          } else {
            APPL_TRACE_WARNING("%s: remote a2dp started, cancel \
                         remote start timer", __func__);
            btif_a2dp_source_cancel_remote_start();
            btif_dispatch_sm_event(
                      BTIF_AV_RESET_REMOTE_STARTED_FLAG_UPDATE_AUDIO_STATE_EVT,
                      &remote_start_idx, sizeof(remote_start_idx));
            status = A2DP_CTRL_ACK_PENDING;
          }
        }

        if (audio_start_awaited) {
          if (reconfig_a2dp || (btif_av_is_under_handoff())) {
            APPL_TRACE_DEBUG("Audio start awaited handle start under handoff");
            audio_start_awaited = false;
            btif_dispatch_sm_event(BTIF_AV_START_STREAM_REQ_EVT, NULL, 0);
            status = A2DP_CTRL_ACK_PENDING;
            if (btif_av_get_peer_sep() == AVDT_TSEP_SRC)
              status = A2DP_CTRL_ACK_SUCCESS;
            break;
          }
        }

        /* In dual a2dp mode check for stream started first*/
        if (btif_av_stream_started_ready()) {
          /*
           * Already started, setup audio data channel listener and ACK
           * back immediately.
           */
          APPL_TRACE_DEBUG("Av stream already started");
          if (btif_a2dp_src_vsc.tx_start_initiated == TRUE) {
            APPL_TRACE_DEBUG("VSC exchange alreday started on Handoff Start,wait");
            status = A2DP_CTRL_ACK_PENDING;
            break;
          } else if (btif_a2dp_src_vsc.tx_started == FALSE) {
            uint8_t hdl = 0;
            APPL_TRACE_DEBUG("%s: latest playing idx = %d",__func__,
                                latest_playing_idx);
            if (latest_playing_idx > btif_max_av_clients ||
                latest_playing_idx < 0) {
                APPL_TRACE_ERROR("%s: Invalid index",__func__);
                status = A2DP_CTRL_ACK_FAILURE;//Invalid status to stop start retry
                break;
            }
            if (remote_start_flag) {
              hdl = btif_av_get_av_hdl_from_idx(latest_playing_idx);
              APPL_TRACE_DEBUG("Start VSC exchange on MM Start when state \
                            is remote started on hdl = %d",hdl);
              btif_dispatch_sm_event(BTIF_AV_OFFLOAD_START_REQ_EVT, (char *)&hdl, 1);
              status = A2DP_CTRL_ACK_PENDING;
            } else if (btif_av_is_state_opened(latest_playing_idx)) {
              btif_dispatch_sm_event(BTIF_AV_START_STREAM_REQ_EVT, NULL, 0);
              if (btif_av_get_peer_sep() == AVDT_TSEP_SRC) {
                status = A2DP_CTRL_ACK_SUCCESS;
              } else {
                /*Return pending and ack when start stream cfm received from remote*/
                status = A2DP_CTRL_ACK_PENDING;
              }
            } else {
              status = A2DP_CTRL_ACK_FAILURE;
            }
#if (TWS_ENABLED == TRUE)
            if (btif_av_current_device_is_tws() &&
              reset_remote_start &&
              !btif_av_is_tws_device_playing(latest_playing_idx)) {
              int pair_idx = btif_av_get_tws_pair_idx(latest_playing_idx);
              if (pair_idx < btif_max_av_clients &&
                  btif_av_is_state_opened(pair_idx)) {
                APPL_TRACE_DEBUG("%s:Other TWS+ is not start at idx %d, \
                sending start_req",__func__,pair_idx);
                btif_dispatch_sm_event(BTIF_AV_START_STREAM_REQ_EVT, NULL, 0);
              }
              status = A2DP_CTRL_ACK_PENDING;
            }
            break;
          } else if (remote_start_idx < btif_max_av_clients &&
            reset_remote_start && btif_av_current_device_is_tws()) {
            uint8_t hdl = 0;
            hdl = btif_av_get_av_hdl_from_idx(remote_start_idx);
            APPL_TRACE_DEBUG("Start VSC exchange for remote started index of \
                                        TWS+ device");
            btif_dispatch_sm_event(BTIF_AV_OFFLOAD_START_REQ_EVT, (char *)&hdl, 1);
            status = A2DP_CTRL_ACK_PENDING;
#endif
            break;
          }
          btif_av_reset_reconfig_flag();
          status = A2DP_CTRL_ACK_SUCCESS;
          break;
        }
         //btif_av_reset_reconfig_flag();
         if (btif_av_stream_ready()) {
          /*
           * Post start event and wait for audio path to open.
           * If we are the source, the ACK will be sent after the start
           * procedure is completed, othewise send it now.
           */
          if (latest_playing_idx < btif_max_av_clients &&
              btif_av_is_state_opened(latest_playing_idx)) {
            btif_dispatch_sm_event(BTIF_AV_START_STREAM_REQ_EVT, NULL, 0);
            if (btif_av_get_peer_sep() == AVDT_TSEP_SRC) {
              status = A2DP_CTRL_ACK_SUCCESS;
              break;
            }
            /*Return pending and ack when start stream cfm received from remote*/
            status = A2DP_CTRL_ACK_PENDING;
            break;
          }
        }

        APPL_TRACE_WARNING("%s: A2DP command %s while AV stream is not ready",
                __func__, audio_a2dp_hw_dump_ctrl_event((tA2DP_CTRL_CMD)cmd));
        return A2DP_CTRL_ACK_FAILURE;
        break;
      }

      case A2DP_CTRL_CMD_STOP: {
        if (btif_ba_is_active())
        {
          ba_send_message(BTIF_BA_AUDIO_STOP_REQ_EVT, 0, NULL, false);
          status = A2DP_CTRL_ACK_PENDING;
          break;
        }

        if ((!btif_av_is_split_a2dp_enabled() && btif_av_get_peer_sep()
                                                == AVDT_TSEP_SNK &&
            !btif_a2dp_source_is_streaming()) ||
            (btif_av_is_split_a2dp_enabled() && btif_av_get_peer_sep()
                                                == AVDT_TSEP_SNK &&
            btif_a2dp_src_vsc.tx_started == FALSE)) {
          /* We are already stopped, just ack back */
          status = A2DP_CTRL_ACK_SUCCESS;
          break;
        }

        btif_dispatch_sm_event(BTIF_AV_STOP_STREAM_REQ_EVT, NULL, 0);
        status = A2DP_CTRL_ACK_SUCCESS;

        break;
      }
      case A2DP_CTRL_CMD_SUSPEND: {
        /* Local suspend */
        if (btif_ba_is_active()) {
          ba_send_message(BTIF_BA_AUDIO_PAUSE_REQ_EVT, 0, NULL, false);
          status = A2DP_CTRL_ACK_PENDING;
          break;
        }
        if (reconfig_a2dp ||
               ((btif_a2dp_source_last_remote_start_index() ==
               btif_av_get_latest_device_idx_to_start()) &&
           (btif_av_is_remote_started_set(
                    btif_a2dp_source_last_remote_start_index())))) {
          LOG(WARNING) << __func__ << ": Suspend called due to reconfig";
          status = A2DP_CTRL_ACK_SUCCESS;
          break;
        }
        if (btif_av_stream_started_ready()) {
          APPL_TRACE_DEBUG("Suspend stream request to Av");
          btif_dispatch_sm_event(BTIF_AV_SUSPEND_STREAM_REQ_EVT, NULL, 0);
          status = A2DP_CTRL_ACK_PENDING;
          break;
        }else if (btif_av_current_device_is_tws()) {
          //Check if either of the index is streaming
          for (int i = 0; i < btif_max_av_clients; i++) {
            if (btif_av_is_tws_device_playing(i)) {
              APPL_TRACE_DEBUG("Suspend TWS+ stream on index %d",i);
              btif_dispatch_sm_event(BTIF_AV_SUSPEND_STREAM_REQ_EVT, NULL, 0);
              status = A2DP_CTRL_ACK_PENDING;
              break;
            }
          }
          if (status == A2DP_CTRL_ACK_PENDING) {
            btif_av_clear_remote_suspend_flag();
            break;
          }
        }
        /*pls check if we need to add a condition here */
        /* If we are not in started state, just ack back ok and let
         * audioflinger close the channel. This can happen if we are
         * remotely suspended, clear REMOTE SUSPEND flag.
         */
        btif_av_clear_remote_suspend_flag();
        status = A2DP_CTRL_ACK_SUCCESS;
        break;
      }
      default:
        APPL_TRACE_ERROR("UNSUPPORTED CMD (%d)", cmd);
        status = A2DP_CTRL_ACK_FAILURE;
        break;
    }
    return status;
  }
  tA2DP_CTRL_CMD a2dp_pending_cmd_;
  uint16_t remote_delay_report_;
  uint64_t total_bytes_read_;
  timespec data_position_;

};

A2dpTransport* a2dp_sink = nullptr;

// Common interface to call-out into Bluetooth Audio HAL
bluetooth::audio::BluetoothAudioClientInterface* a2dp_hal_clientif = nullptr;
auto session_type = SessionType::UNKNOWN;
btav_a2dp_codec_index_t sw_codec_type = BTAV_A2DP_CODEC_INDEX_SOURCE_MIN;

// Save the value if the remote reports its delay before a2dp_sink is
// initialized
uint16_t remote_delay = 0;

bool is_session_started = false;
bool btaudio_a2dp_supported = false;
bool is_configured = false;
bool is_playing = false;

BluetoothAudioCtrlAck a2dp_ack_to_bt_audio_ctrl_ack(tA2DP_CTRL_ACK ack) {
  switch (ack) {
    case A2DP_CTRL_ACK_SUCCESS:
      return BluetoothAudioCtrlAck::SUCCESS_FINISHED;
    case A2DP_CTRL_ACK_PENDING:
      return BluetoothAudioCtrlAck::PENDING;
    case A2DP_CTRL_ACK_INCALL_FAILURE:
      return BluetoothAudioCtrlAck::FAILURE_BUSY;
    case A2DP_CTRL_ACK_DISCONNECT_IN_PROGRESS:
      return BluetoothAudioCtrlAck::FAILURE_DISCONNECTING;
    case A2DP_CTRL_ACK_UNSUPPORTED: /* Offloading but resource failure */
      return BluetoothAudioCtrlAck::FAILURE_UNSUPPORTED;
    case A2DP_CTRL_ACK_FAILURE:
      return BluetoothAudioCtrlAck::FAILURE;
    default:
      return BluetoothAudioCtrlAck::FAILURE;
  }
}

SampleRate a2dp_codec_to_hal_sample_rate(
    const btav_a2dp_codec_config_t& a2dp_codec_config) {
  switch (a2dp_codec_config.sample_rate) {
    case BTAV_A2DP_CODEC_SAMPLE_RATE_44100:
      return SampleRate::RATE_44100;
    case BTAV_A2DP_CODEC_SAMPLE_RATE_48000:
      return SampleRate::RATE_48000;
    case BTAV_A2DP_CODEC_SAMPLE_RATE_88200:
      return SampleRate::RATE_88200;
    case BTAV_A2DP_CODEC_SAMPLE_RATE_96000:
      return SampleRate::RATE_96000;
    case BTAV_A2DP_CODEC_SAMPLE_RATE_176400:
      return SampleRate::RATE_176400;
    case BTAV_A2DP_CODEC_SAMPLE_RATE_192000:
      return SampleRate::RATE_192000;
    case BTAV_A2DP_CODEC_SAMPLE_RATE_16000:
      return SampleRate::RATE_16000;
    case BTAV_A2DP_CODEC_SAMPLE_RATE_24000:
      return SampleRate::RATE_24000;
    default:
      return SampleRate::RATE_UNKNOWN;
  }
}

BitsPerSample a2dp_codec_to_hal_bits_per_sample(
    const btav_a2dp_codec_config_t& a2dp_codec_config) {
  switch (a2dp_codec_config.bits_per_sample) {
    case BTAV_A2DP_CODEC_BITS_PER_SAMPLE_16:
      return BitsPerSample::BITS_16;
    case BTAV_A2DP_CODEC_BITS_PER_SAMPLE_24:
      return BitsPerSample::BITS_24;
    case BTAV_A2DP_CODEC_BITS_PER_SAMPLE_32:
      return BitsPerSample::BITS_32;
    default:
      return BitsPerSample::BITS_UNKNOWN;
  }
}

ChannelMode a2dp_codec_to_hal_channel_mode(
    const btav_a2dp_codec_config_t& a2dp_codec_config) {
  switch (a2dp_codec_config.channel_mode) {
    case BTAV_A2DP_CODEC_CHANNEL_MODE_MONO:
      return ChannelMode::MONO;
    case BTAV_A2DP_CODEC_CHANNEL_MODE_STEREO:
      return ChannelMode::STEREO;
    default:
      return ChannelMode::UNKNOWN;
  }
}

LdacQualityIndex a2dp_codec_to_hal_ldac_quality_index (
    const btav_a2dp_codec_config_t& a2dp_codec_config) {
  switch (a2dp_codec_config.codec_specific_1) {
    case 1000:
      return LdacQualityIndex::QUALITY_HIGH;
    case 1001:
      return LdacQualityIndex::QUALITY_MID;
    case 1002:
      return LdacQualityIndex::QUALITY_LOW;
    case 1003:
      return LdacQualityIndex::QUALITY_ABR;
    default:
      return LdacQualityIndex::QUALITY_ABR;
  }
}

<<<<<<< HEAD
=======
uint16_t ba_codec_to_hal_frame_size(uint8_t frame_size) {
  uint16_t ba_hal_frame_size = 512;
  switch(frame_size)
  {
    case A2D_CELT_FRAME_SIZE_64:
        ba_hal_frame_size = 64;
        break;
    case A2D_CELT_FRAME_SIZE_128:
        ba_hal_frame_size = 128;
        break;
    case A2D_CELT_FRAME_SIZE_256:
        ba_hal_frame_size = 256;
        break;
    case A2D_CELT_FRAME_SIZE_512:
        ba_hal_frame_size = 512;
        break;
    default:
        ALOGE("CELT: unknown frame size");
  }
  return ba_hal_frame_size;
}

ChannelMode ba_codec_to_hal_channel_mode(uint8_t channel_mode) {
  switch (channel_mode) {
    case A2D_CELT_CH_MONO:
      return ChannelMode::MONO;
    case A2D_CELT_CH_STEREO:
      return ChannelMode::STEREO;
    default:
      return ChannelMode::UNKNOWN;
  }
}

SampleRate ba_codec_to_hal_sample_rate(uint8_t sample_rate) {
  switch (sample_rate) {
    case A2D_CELT_SAMP_FREQ_44:
      return SampleRate::RATE_44100;
    case A2D_CELT_SAMP_FREQ_48:
      return SampleRate::RATE_48000;
    case A2D_CELT_SAMP_FREQ_32:
      return SampleRate::RATE_32000;
    default:
      return SampleRate::RATE_UNKNOWN;
  }
}

>>>>>>> f0c669c4
bool a2dp_is_audio_codec_config_params_changed(
                        CodecConfiguration* codec_config) {
  A2dpCodecConfig* a2dp_codec_configs = bta_av_get_a2dp_current_codec();
  uint8_t p_codec_info[AVDT_CODEC_SIZE];
  bool changed = false;
  if (codec_config == nullptr) return false;
  if (a2dp_codec_configs == nullptr) {
    LOG(WARNING) << __func__ << ": failure to get A2DP codec config";
    return false;
  }

  btav_a2dp_codec_config_t current_codec = a2dp_codec_configs->getCodecConfig();
  LOG(ERROR) << __func__
             << ": current codec_type=" << current_codec.codec_type
             << ": hidl codec type=" << ( uint32_t) codec_config->codecType;
  tBT_A2DP_OFFLOAD a2dp_offload;
  a2dp_codec_configs->getCodecSpecificConfig(&a2dp_offload);
  memset(p_codec_info, 0, AVDT_CODEC_SIZE);
  if (!a2dp_codec_configs->copyOutOtaCodecConfig(p_codec_info))
  {
    LOG(ERROR) << "No valid codec config";
    return false;
  }
  switch (current_codec.codec_type) {
    case BTAV_A2DP_CODEC_INDEX_SOURCE_SBC:
      [[fallthrough]];
    case BTAV_A2DP_CODEC_INDEX_SINK_SBC: {
      if(codec_config->codecType != CodecType::SBC) {
        changed = true;
        break;
      }
      auto sbc_config = codec_config->config.sbcConfig;
      if(sbc_config.sampleRate !=
          a2dp_codec_to_hal_sample_rate(current_codec)) {
        changed = true;
        break;
      }
      if(sbc_config.bitsPerSample !=
          a2dp_codec_to_hal_bits_per_sample(current_codec)) {
        changed = true;
        break;
      }
      uint8_t channel_mode = a2dp_offload.codec_info[0] & A2DP_SBC_IE_CH_MD_MSK;
      switch (channel_mode) {
        case A2DP_SBC_IE_CH_MD_JOINT:
          if(sbc_config.channelMode != SbcChannelMode::JOINT_STEREO) {
            changed = true;
          }
          break;
        case A2DP_SBC_IE_CH_MD_STEREO:
          if(sbc_config.channelMode != SbcChannelMode::STEREO) {
            changed = true;
          }
          break;
        case A2DP_SBC_IE_CH_MD_DUAL:
          if(sbc_config.channelMode != SbcChannelMode::DUAL) {
            changed = true;
          }
          break;
        case A2DP_SBC_IE_CH_MD_MONO:
          if(sbc_config.channelMode != SbcChannelMode::MONO) {
            changed = true;
          }
          break;
        default:
          LOG(ERROR) << __func__
                     << ": Unknown SBC channel_mode=" << channel_mode;
          break;
      }
      break;
    }
    case BTAV_A2DP_CODEC_INDEX_SOURCE_AAC:
      [[fallthrough]];
    case BTAV_A2DP_CODEC_INDEX_SINK_AAC: {
      if(codec_config->codecType != CodecType::AAC) {
        changed = true;
        break;
      }
      auto aac_config = codec_config->config.aacConfig;
      if(aac_config.sampleRate != a2dp_codec_to_hal_sample_rate(current_codec)){
        changed = true;
        break;
      }
      if(aac_config.channelMode != a2dp_codec_to_hal_channel_mode
                                    (current_codec)) {
        changed = true;
        break;
      }
      if(aac_config.bitsPerSample !=
          a2dp_codec_to_hal_bits_per_sample(current_codec)) {
        changed = true;
        break;
      }
      break;
    }
    case BTAV_A2DP_CODEC_INDEX_SOURCE_APTX:
      [[fallthrough]];
    case BTAV_A2DP_CODEC_INDEX_SOURCE_APTX_HD: {
      if (current_codec.codec_type == BTAV_A2DP_CODEC_INDEX_SOURCE_APTX) {
        if(codec_config->codecType != CodecType::APTX) {
          changed = true;
          break;
        }
      } else {
        if(codec_config->codecType != CodecType::APTX_HD) {
          changed = true;
          break;
        }
      }
      auto aptx_config = codec_config->config.aptxConfig;
      if(aptx_config.sampleRate !=
             a2dp_codec_to_hal_sample_rate(current_codec)) {
        changed = true;
        break;
      }
      if(aptx_config.channelMode !=
          a2dp_codec_to_hal_channel_mode(current_codec)) {
        changed = true;
        break;
      }
      if(aptx_config.bitsPerSample !=
          a2dp_codec_to_hal_bits_per_sample(current_codec)) {
        changed = true;
        break;
      }
      break;
    }
    case BTAV_A2DP_CODEC_INDEX_SOURCE_APTX_ADAPTIVE: {
      tA2DP_APTX_ADAPTIVE_CIE adaptive_cie;
      if(codec_config->codecType != CodecType::APTX_ADAPTIVE) {
        changed = true;
        break;
      }
      auto aptx_adaptive_config = codec_config->config.aptxAdaptiveConfig;
      if(aptx_adaptive_config.sampleRate !=
                a2dp_codec_to_hal_sample_rate(current_codec)) {
        changed = true;
        break;
      }
      if(aptx_adaptive_config.bitsPerSample !=
          a2dp_codec_to_hal_bits_per_sample(current_codec)) {
        changed = true;
        break;
      }
      if(!A2DP_GetAptxAdaptiveCIE(p_codec_info, &adaptive_cie)) {
        LOG(ERROR) << __func__ << ": Unable to get Aptx Adaptive CIE";
        break;
      }
      if(aptx_adaptive_config.channelMode !=
                               static_cast<AptxAdaptiveChannelMode>
                                (adaptive_cie.channelMode)) {
        changed = true;
        break;
      }
      break;
    }
    case BTAV_A2DP_CODEC_INDEX_SOURCE_LDAC: {
      if(codec_config->codecType != CodecType::LDAC) {
        changed = true;
        break;
      }
      auto ldac_config = codec_config->config.ldacConfig;
      if(ldac_config.sampleRate !=
           a2dp_codec_to_hal_sample_rate(current_codec)) {
        changed = true;
        break;
      }

      if(ldac_config.bitsPerSample !=
          a2dp_codec_to_hal_bits_per_sample(current_codec)) {
        changed = true;
        break;
      }
      switch (a2dp_offload.codec_info[6]) {
        case A2DP_LDAC_QUALITY_HIGH:
        case A2DP_LDAC_QUALITY_MID:
        case A2DP_LDAC_QUALITY_LOW:
        case A2DP_LDAC_QUALITY_ABR_OFFLOAD:
          if (ldac_config.qualityIndex != a2dp_codec_to_hal_ldac_quality_index(current_codec)) {
            changed = true;
          }
          break;
        default:
          LOG(ERROR) << __func__ << ": Unknown LDAC quality index="
                     << a2dp_offload.codec_info[6];
          break;
      }
      switch (a2dp_offload.codec_info[7]) {
        case A2DP_LDAC_CHANNEL_MODE_STEREO:
          if(ldac_config.channelMode != LdacChannelMode::STEREO) {
            changed = true;
          }
          break;
        case A2DP_LDAC_CHANNEL_MODE_DUAL:
          if(ldac_config.channelMode != LdacChannelMode::DUAL) {
            changed = true;
          }
          break;
        case A2DP_LDAC_CHANNEL_MODE_MONO:
          if(ldac_config.channelMode != LdacChannelMode::MONO) {
            changed = true;
          }
          break;
        default:
          LOG(ERROR) << __func__ << ": Unknown LDAC channel_mode="
                     << a2dp_offload.codec_info[7];
          break;
      }
      break;
    }
    case BTAV_A2DP_CODEC_INDEX_SOURCE_APTX_TWS: {
      //SampleRate sampleRate;
      //ChannelMode channelMode;
      //uint8_t syncMode;
      if(codec_config->codecType != CodecType::APTX_TWS) {
        changed = true;
        break;
      }
      auto aptx_tws_config = codec_config->config.aptxTwsConfig;
      if(aptx_tws_config.sampleRate !=
               a2dp_codec_to_hal_sample_rate(current_codec)) {
        changed = true;
        break;
      }
      if(aptx_tws_config.channelMode !=
                a2dp_codec_to_hal_channel_mode(current_codec)) {
        changed = true;
        break;
      }
      break;
    }
    case BTAV_A2DP_CODEC_INDEX_MAX:
      [[fallthrough]];
    default:
      LOG(ERROR) << __func__
                 << ": Unknown codec_type=" << current_codec.codec_type;
      break;
  }
  return changed;
}

bool a2dp_get_selected_hal_codec_config(CodecConfiguration* codec_config) {
  A2dpCodecConfig* a2dp_codec_configs = bta_av_get_a2dp_current_codec();
  uint8_t p_codec_info[AVDT_CODEC_SIZE];
  uint8_t codec_type;
  uint32_t bitrate = 0;
  tA2DP_ENCODER_INIT_PEER_PARAMS peer_param;
  if (codec_config == nullptr) return false;

  if (btif_ba_is_active())
  {
    codec_config->codecType = CodecType::BA_CELT;
    codec_config->config.baCeltConfig = {};
    auto ba_celt_config = codec_config->config.baCeltConfig;

    ba_celt_config.sampleRate = ba_codec_to_hal_sample_rate(btif_ba_get_sample_rate());
    if (ba_celt_config.sampleRate == SampleRate::RATE_UNKNOWN) {
      LOG(ERROR) << __func__
        << ": Unknown CELT sample_rate=" << btif_ba_get_sample_rate();
      return false;
    }
    ba_celt_config.channelMode = ba_codec_to_hal_channel_mode(btif_ba_get_channel_mode());
    if (ba_celt_config.channelMode == ChannelMode::UNKNOWN) {
      LOG(ERROR) << __func__ << ": Unknown CELT channel_mode="
        << btif_ba_get_channel_mode();
      return false;
    }
    ba_celt_config.frameSize = ba_codec_to_hal_frame_size(btif_ba_get_frame_size());
    ba_celt_config.complexity = btif_ba_get_complexity();
    ba_celt_config.predictionMode = btif_ba_get_prediction_mode();
    ba_celt_config.vbrFlag = btif_ba_get_vbr_flag();
    codec_config->encodedAudioBitrate = btif_ba_get_bitrate();
    codec_config->config.baCeltConfig = ba_celt_config;
    // fill the scrambling support flag
    codec_config->isScramblingEnabled = btif_av_is_scrambling_enabled();
    LOG(INFO) << __func__ << ": Celt codec, CodecConfiguration=" << toString(*codec_config);
    return true;
  }

  if (a2dp_codec_configs == nullptr) {
    LOG(WARNING) << __func__ << ": failure to get A2DP codec config";
    return false;
  }
  btav_a2dp_codec_config_t current_codec = a2dp_codec_configs->getCodecConfig();
  tBT_A2DP_OFFLOAD a2dp_offload;
  a2dp_codec_configs->getCodecSpecificConfig(&a2dp_offload);
  memset(p_codec_info, 0, AVDT_CODEC_SIZE);
  if (!a2dp_codec_configs->copyOutOtaCodecConfig(p_codec_info))
  {
    LOG(ERROR) << "No valid codec config";
    return false;
  }

  // fill the scrambling support flag
  codec_config->isScramblingEnabled = btif_av_is_scrambling_enabled();

  switch (current_codec.codec_type) {
    case BTAV_A2DP_CODEC_INDEX_SOURCE_SBC:
      [[fallthrough]];
    case BTAV_A2DP_CODEC_INDEX_SINK_SBC: {
      codec_config->codecType = CodecType::SBC;
      codec_config->config.sbcConfig = {};
      auto sbc_config = codec_config->config.sbcConfig;
      sbc_config.sampleRate = a2dp_codec_to_hal_sample_rate(current_codec);
      if (sbc_config.sampleRate == SampleRate::RATE_UNKNOWN) {
        LOG(ERROR) << __func__
                   << ": Unknown SBC sample_rate=" << current_codec.sample_rate;
        return false;
      }
      uint8_t channel_mode = a2dp_offload.codec_info[0] & A2DP_SBC_IE_CH_MD_MSK;
      switch (channel_mode) {
        case A2DP_SBC_IE_CH_MD_JOINT:
          sbc_config.channelMode = SbcChannelMode::JOINT_STEREO;
          break;
        case A2DP_SBC_IE_CH_MD_STEREO:
          sbc_config.channelMode = SbcChannelMode::STEREO;
          break;
        case A2DP_SBC_IE_CH_MD_DUAL:
          sbc_config.channelMode = SbcChannelMode::DUAL;
          break;
        case A2DP_SBC_IE_CH_MD_MONO:
          sbc_config.channelMode = SbcChannelMode::MONO;
          break;
        default:
          LOG(ERROR) << __func__
                     << ": Unknown SBC channel_mode=" << channel_mode;
          sbc_config.channelMode = SbcChannelMode::UNKNOWN;
          return false;
      }
      uint8_t block_length =
          a2dp_offload.codec_info[1] & A2DP_SBC_IE_BLOCKS_MSK;
      switch (block_length) {
        case A2DP_SBC_IE_BLOCKS_4:
          sbc_config.blockLength = SbcBlockLength::BLOCKS_4;
          break;
        case A2DP_SBC_IE_BLOCKS_8:
          sbc_config.blockLength = SbcBlockLength::BLOCKS_8;
          break;
        case A2DP_SBC_IE_BLOCKS_12:
          sbc_config.blockLength = SbcBlockLength::BLOCKS_12;
          break;
        case A2DP_SBC_IE_BLOCKS_16:
          sbc_config.blockLength = SbcBlockLength::BLOCKS_16;
          break;
        default:
          LOG(ERROR) << __func__
                     << ": Unknown SBC block_length=" << block_length;
          return false;
      }
      uint8_t sub_bands = a2dp_offload.codec_info[1] & A2DP_SBC_IE_SUBBAND_MSK;
      switch (sub_bands) {
        case A2DP_SBC_IE_SUBBAND_4:
          sbc_config.numSubbands = SbcNumSubbands::SUBBAND_4;
          break;
        case A2DP_SBC_IE_SUBBAND_8:
          sbc_config.numSubbands = SbcNumSubbands::SUBBAND_8;
          break;
        default:
          LOG(ERROR) << __func__ << ": Unknown SBC Subbands=" << sub_bands;
          return false;
      }
      uint8_t alloc_method =
          a2dp_offload.codec_info[1] & A2DP_SBC_IE_ALLOC_MD_MSK;
      switch (alloc_method) {
        case A2DP_SBC_IE_ALLOC_MD_S:
          sbc_config.allocMethod = SbcAllocMethod::ALLOC_MD_S;
          break;
        case A2DP_SBC_IE_ALLOC_MD_L:
          sbc_config.allocMethod = SbcAllocMethod::ALLOC_MD_L;
          break;
        default:
          LOG(ERROR) << __func__
                     << ": Unknown SBC alloc_method=" << alloc_method;
          return false;
      }
      sbc_config.minBitpool = a2dp_offload.codec_info[2];
      sbc_config.maxBitpool = a2dp_offload.codec_info[3];
      sbc_config.bitsPerSample =
          a2dp_codec_to_hal_bits_per_sample(current_codec);
      if (sbc_config.bitsPerSample == BitsPerSample::BITS_UNKNOWN) {
        LOG(ERROR) << __func__ << ": Unknown SBC bits_per_sample="
                   << current_codec.bits_per_sample;
        return false;
      }
      codec_config->config.sbcConfig = sbc_config;
      break;
    }

    case BTAV_A2DP_CODEC_INDEX_SOURCE_AAC:
      [[fallthrough]];
    case BTAV_A2DP_CODEC_INDEX_SINK_AAC: {
      codec_config->codecType = CodecType::AAC;
      codec_config->config.aacConfig = {};
      auto aac_config = codec_config->config.aacConfig;
      // TODO(cheneyni): add more supported types.
      aac_config.objectType = AacObjectType::MPEG2_LC;
      aac_config.sampleRate = a2dp_codec_to_hal_sample_rate(current_codec);
      if (aac_config.sampleRate == SampleRate::RATE_UNKNOWN) {
        LOG(ERROR) << __func__
                   << ": Unknown AAC sample_rate=" << current_codec.sample_rate;
        return false;
      }
      aac_config.channelMode = a2dp_codec_to_hal_channel_mode(current_codec);
      if (aac_config.channelMode == ChannelMode::UNKNOWN) {
        LOG(ERROR) << __func__ << ": Unknown AAC channel_mode="
                   << current_codec.channel_mode;
        return false;
      }
      // TODO(cheneyni): refine to support VBR.
      aac_config.variableBitRateEnabled = AacVariableBitRate::DISABLED;
      aac_config.bitsPerSample =
          a2dp_codec_to_hal_bits_per_sample(current_codec);
      if (aac_config.bitsPerSample == BitsPerSample::BITS_UNKNOWN) {
        LOG(ERROR) << __func__ << ": Unknown AAC bits_per_sample="
                   << current_codec.bits_per_sample;
        return false;
      }
      codec_config->config.aacConfig = aac_config;
      break;
    }
    case BTAV_A2DP_CODEC_INDEX_SOURCE_APTX:
      [[fallthrough]];
    case BTAV_A2DP_CODEC_INDEX_SOURCE_APTX_HD: {
      if (current_codec.codec_type == BTAV_A2DP_CODEC_INDEX_SOURCE_APTX) {
        codec_config->codecType = CodecType::APTX;
      } else {
        codec_config->codecType = CodecType::APTX_HD;
      }
      codec_config->config.aptxConfig = {};
      auto aptx_config = codec_config->config.aptxConfig;
      aptx_config.sampleRate = a2dp_codec_to_hal_sample_rate(current_codec);
      if (aptx_config.sampleRate == SampleRate::RATE_UNKNOWN) {
        LOG(ERROR) << __func__ << ": Unknown aptX sample_rate="
                   << current_codec.sample_rate;
        return false;
      }
      aptx_config.channelMode = a2dp_codec_to_hal_channel_mode(current_codec);
      if (aptx_config.channelMode == ChannelMode::UNKNOWN) {
        LOG(ERROR) << __func__ << ": Unknown aptX channel_mode="
                   << current_codec.channel_mode;
        return false;
      }
      aptx_config.bitsPerSample =
          a2dp_codec_to_hal_bits_per_sample(current_codec);
      if (aptx_config.bitsPerSample == BitsPerSample::BITS_UNKNOWN) {
        LOG(ERROR) << __func__ << ": Unknown aptX bits_per_sample="
                   << current_codec.bits_per_sample;
        return false;
      }
      codec_config->config.aptxConfig = aptx_config;
      break;
    }
    case BTAV_A2DP_CODEC_INDEX_SOURCE_APTX_ADAPTIVE: {
      tA2DP_APTX_ADAPTIVE_CIE adaptive_cie;
      codec_config->codecType = CodecType::APTX_ADAPTIVE;
      codec_config->config.aptxAdaptiveConfig = {};
      auto aptx_adaptive_config = codec_config->config.aptxAdaptiveConfig;
      aptx_adaptive_config.sampleRate = a2dp_codec_to_hal_sample_rate(current_codec);
      if (aptx_adaptive_config.sampleRate == SampleRate::RATE_UNKNOWN) {
        LOG(ERROR) << __func__ << ": Unknown LDAC sample_rate="
                   << current_codec.sample_rate;
        return false;
      }
      aptx_adaptive_config.bitsPerSample =
          a2dp_codec_to_hal_bits_per_sample(current_codec);
      if (aptx_adaptive_config.bitsPerSample == BitsPerSample::BITS_UNKNOWN) {
        LOG(ERROR) << __func__ << ": Unknown aptX adaptive bits_per_sample="
                   << current_codec.bits_per_sample;
        return false;
      }
      if(!A2DP_GetAptxAdaptiveCIE(p_codec_info, &adaptive_cie)) {
        LOG(ERROR) << __func__ << ": Unable to get Aptx Adaptive CIE";
        return false;
      }
      aptx_adaptive_config.channelMode = static_cast<AptxAdaptiveChannelMode>
                                        (adaptive_cie.channelMode);
      if (aptx_adaptive_config.channelMode >=
                 AptxAdaptiveChannelMode::UNKNOWN) {
        LOG(ERROR) << __func__ << ": Unknown aptX adaptive channel_mode="
                   << adaptive_cie.channelMode;
        return false;
      }
      aptx_adaptive_config.aptxMode = static_cast<AptxMode>
                            (btif_av_get_aptx_mode_info());
      aptx_adaptive_config.sinkBuffering = { 20, 50, 20, 50, 20, 50 };
      aptx_adaptive_config.ttp = { adaptive_cie.ttp_ll_0, adaptive_cie.ttp_ll_1,
                                   adaptive_cie.ttp_hq_0, adaptive_cie.ttp_hq_1,
                                   adaptive_cie.ttp_tws_0, adaptive_cie.ttp_tws_1
                                 };
      codec_config->config.aptxAdaptiveConfig = aptx_adaptive_config;
      break;
    }
    case BTAV_A2DP_CODEC_INDEX_SOURCE_LDAC: {
      codec_config->codecType = CodecType::LDAC;
      codec_config->config.ldacConfig = {};
      auto ldac_config = codec_config->config.ldacConfig;
      ldac_config.sampleRate = a2dp_codec_to_hal_sample_rate(current_codec);
      if (ldac_config.sampleRate == SampleRate::RATE_UNKNOWN) {
        LOG(ERROR) << __func__ << ": Unknown LDAC sample_rate="
                   << current_codec.sample_rate;
        return false;
      }
      switch (a2dp_offload.codec_info[7]) {
        case A2DP_LDAC_CHANNEL_MODE_STEREO:
          ldac_config.channelMode = LdacChannelMode::STEREO;
          break;
        case A2DP_LDAC_CHANNEL_MODE_DUAL:
          ldac_config.channelMode = LdacChannelMode::DUAL;
          break;
        case A2DP_LDAC_CHANNEL_MODE_MONO:
          ldac_config.channelMode = LdacChannelMode::MONO;
          break;
        default:
          LOG(ERROR) << __func__ << ": Unknown LDAC channel_mode="
                     << a2dp_offload.codec_info[7];
          ldac_config.channelMode = LdacChannelMode::UNKNOWN;
          return false;
      }
      switch (a2dp_offload.codec_info[6]) {
        case A2DP_LDAC_QUALITY_HIGH:
          ldac_config.qualityIndex = LdacQualityIndex::QUALITY_HIGH;
          break;
        case A2DP_LDAC_QUALITY_MID:
          ldac_config.qualityIndex = LdacQualityIndex::QUALITY_MID;
          break;
        case A2DP_LDAC_QUALITY_LOW:
          ldac_config.qualityIndex = LdacQualityIndex::QUALITY_LOW;
          break;
        case A2DP_LDAC_QUALITY_ABR_OFFLOAD:
          ldac_config.qualityIndex = LdacQualityIndex::QUALITY_ABR;
          break;
        default:
          LOG(ERROR) << __func__ << ": Unknown LDAC QualityIndex="
                     << a2dp_offload.codec_info[6];
          return false;
      }
      ldac_config.bitsPerSample =
          a2dp_codec_to_hal_bits_per_sample(current_codec);
      if (ldac_config.bitsPerSample == BitsPerSample::BITS_UNKNOWN) {
        LOG(ERROR) << __func__ << ": Unknown LDAC bits_per_sample="
                   << current_codec.bits_per_sample;
        return false;
      }
      codec_config->config.ldacConfig = ldac_config;
      break;
    }
    case BTAV_A2DP_CODEC_INDEX_SOURCE_APTX_TWS: {
      codec_config->codecType = CodecType::APTX_TWS;
      codec_config->config.aptxTwsConfig = {};
      auto aptx_tws_config = codec_config->config.aptxTwsConfig;
      aptx_tws_config.sampleRate = a2dp_codec_to_hal_sample_rate(current_codec);
      if (aptx_tws_config.sampleRate == SampleRate::RATE_UNKNOWN) {
        LOG(ERROR) << __func__ << ": Unknown aptX tws sample_rate="
                   << current_codec.sample_rate;
        return false;
      }
      aptx_tws_config.channelMode = a2dp_codec_to_hal_channel_mode(current_codec);
      if (aptx_tws_config.channelMode == ChannelMode::UNKNOWN) {
        LOG(ERROR) << __func__ << ": Unknown aptX tws channel_mode="
                   << current_codec.channel_mode;
        return false;
      }
      aptx_tws_config.syncMode = 0x02;
      codec_config->config.aptxTwsConfig = aptx_tws_config;
      break;
    }
    case BTAV_A2DP_CODEC_INDEX_MAX:
      [[fallthrough]];
    default:
      LOG(ERROR) << __func__
                 << ": Unknown codec_type=" << current_codec.codec_type;
      codec_config->codecType = CodecType::UNKNOWN;
      codec_config->config = {};
      return false;
  }
  bta_av_co_get_peer_params(&peer_param);
  codec_type = A2DP_GetCodecType((const uint8_t*)p_codec_info);
  LOG(INFO) << __func__ << ": codec_type" << codec_type;
  // Obtain the MTU
  codec_config->peerMtu = peer_param.peer_mtu - A2DP_HEADER_SIZE;
  if (A2DP_MEDIA_CT_SBC == codec_type) {
    bitrate = A2DP_GetOffloadBitrateSbc(a2dp_codec_configs, peer_param.is_peer_edr);
    LOG(INFO) << __func__ << "SBC bitrate" << bitrate;
    codec_config->encodedAudioBitrate = bitrate * 1000;
  }
  else if (A2DP_MEDIA_CT_NON_A2DP == codec_type) {
    int samplerate = A2DP_GetTrackSampleRate(p_codec_info);
    if ((A2DP_VendorCodecGetVendorId(p_codec_info)) == A2DP_LDAC_VENDOR_ID) {
      codec_config->encodedAudioBitrate = A2DP_GetTrackBitRate(p_codec_info);
      LOG(INFO) << __func__ << "LDAC bitrate" << codec_config->encodedAudioBitrate;
    } else {
      /* BR = (Sampl_Rate * PCM_DEPTH * CHNL)/Compression_Ratio */
      int bits_per_sample = 16; // TODO
      codec_config->encodedAudioBitrate = (samplerate * bits_per_sample * 2)/4;
      LOG(INFO) << __func__ << "Aptx bitrate" << codec_config->encodedAudioBitrate;
    }
  }
  else if (A2DP_MEDIA_CT_AAC == codec_type) {
    bool is_AAC_frame_ctrl_stack_enable = false;
    char AAC_frame_ctrl_stack_val[PROPERTY_VALUE_MAX] = {'\0'};
    osi_property_get("persist.vendor.btstack.aac_frm_ctl.enabled", AAC_frame_ctrl_stack_val,
                                                       "false");
    if (!strcmp(AAC_frame_ctrl_stack_val, "true"))
      is_AAC_frame_ctrl_stack_enable = true;
    LOG(INFO) << __func__ << "Stack AAC frame control enabled"
                          << is_AAC_frame_ctrl_stack_enable;
    if (is_AAC_frame_ctrl_stack_enable) {
      int sample_rate = A2DP_GetTrackSampleRate(p_codec_info);
      LOG(INFO) << __func__ << "sample_rate " << sample_rate;
      LOG(INFO) << __func__ << " peer_mtu " << peer_param.peer_mtu;
      codec_config->encodedAudioBitrate = (peer_param.peer_mtu - AAC_LATM_HEADER)
                                          * (8 * sample_rate / AAC_SAMPLE_SIZE);
    } else {
      tA2DP_AAC_CIE aac_cie;
      if(!A2DP_GetAacCIE(p_codec_info, &aac_cie)) {
        LOG(ERROR) << __func__ << ": Unable to get AAC CIE";
        return false;
      }
      codec_config->encodedAudioBitrate = aac_cie.bitRate;
    }
  }
  LOG(INFO) << __func__ << ": CodecConfiguration=" << toString(*codec_config);
  return true;
}

bool a2dp_get_selected_hal_pcm_config(PcmParameters* pcm_config) {
  if (pcm_config == nullptr) return false;
  A2dpCodecConfig* a2dp_codec_configs = bta_av_get_a2dp_current_codec();
  if (a2dp_codec_configs == nullptr) {
    LOG(WARNING) << __func__ << ": failure to get A2DP codec config";
    *pcm_config = ::bluetooth::audio::BluetoothAudioClientInterface::
        kInvalidPcmConfiguration;
    return false;
  }

  btav_a2dp_codec_config_t current_codec = a2dp_codec_configs->getCodecConfig();
  pcm_config->sampleRate = a2dp_codec_to_hal_sample_rate(current_codec);
  pcm_config->bitsPerSample = a2dp_codec_to_hal_bits_per_sample(current_codec);
  pcm_config->channelMode = a2dp_codec_to_hal_channel_mode(current_codec);
  return (pcm_config->sampleRate != SampleRate::RATE_UNKNOWN &&
          pcm_config->bitsPerSample != BitsPerSample::BITS_UNKNOWN &&
          pcm_config->channelMode != ChannelMode::UNKNOWN);
}

bool a2dp_is_audio_pcm_config_params_changed(PcmParameters* pcm_config) {
  if (pcm_config == nullptr) return false;
  A2dpCodecConfig* a2dp_codec_configs = bta_av_get_a2dp_current_codec();
  if (a2dp_codec_configs == nullptr) {
    LOG(WARNING) << __func__ << ": failure to get A2DP codec config";
    *pcm_config = ::bluetooth::audio::BluetoothAudioClientInterface::
        kInvalidPcmConfiguration;
    return false;
  }

  btav_a2dp_codec_config_t current_codec = a2dp_codec_configs->getCodecConfig();
  if((pcm_config->sampleRate != a2dp_codec_to_hal_sample_rate(current_codec)) ||
     (pcm_config->bitsPerSample !=
          a2dp_codec_to_hal_bits_per_sample(current_codec)) ||
     (pcm_config->channelMode !=
          a2dp_codec_to_hal_channel_mode(current_codec))) {
    return true;
  }
  return false;
}
}  // namespace

namespace bluetooth {
namespace audio {
namespace a2dp {

// Checking if new bluetooth_audio is supported
bool is_hal_2_0_supported() {
  if (!is_configured) {
    btaudio_a2dp_supported =
      property_get_bool(BLUETOOTH_AUDIO_PROP_ENABLED, true);
    is_configured = true;
  }
  return btaudio_a2dp_supported;
}

// Checking if new bluetooth_audio is enabled
bool is_hal_2_0_enabled() { return (a2dp_sink && a2dp_sink->IsActvie()); }

// Initialize BluetoothAudio HAL: openProvider
bool init( thread_t* message_loop) {
  LOG(WARNING) << __func__;
  std::unique_lock<std::mutex> guard(internal_mutex_);
  if (!is_hal_2_0_supported()) {
    LOG(ERROR) << __func__ << ": BluetoothAudio HAL is not supported";
    return false;
  }

  AudioConfiguration audio_config{};
  if (btif_av_is_split_a2dp_enabled()) {
    CodecConfiguration codec_config{};
    if (!a2dp_get_selected_hal_codec_config(&codec_config)) {
      LOG(ERROR) << __func__ << ": Failed to get CodecConfiguration";
      return false;
    }
    audio_config.codecConfig = codec_config;
    session_type = SessionType::A2DP_HARDWARE_OFFLOAD_DATAPATH;
  } else {
    PcmParameters pcm_config{};
    if (!a2dp_get_selected_hal_pcm_config(&pcm_config)) {
      LOG(ERROR) << __func__ << ": Failed to get PcmConfiguration";
      return false;
    }
    audio_config.pcmConfig = pcm_config;
    session_type = SessionType::A2DP_SOFTWARE_ENCODING_DATAPATH;
  }
  if(a2dp_sink == nullptr) {
    a2dp_sink = new A2dpTransport(session_type, audio_config);
  } else {
    a2dp_sink->Init(session_type, audio_config);
  }
  if(a2dp_hal_clientif == nullptr) {
    a2dp_hal_clientif = new bluetooth::audio::BluetoothAudioClientInterface(
      a2dp_sink, message_loop, &internal_mutex_);
  }

  if (remote_delay != 0) {
    LOG(INFO) << __func__ << ": restore DELAY "
              << static_cast<float>(remote_delay / 10.0) << " ms";
    a2dp_sink->SetRemoteDelay(remote_delay);
    remote_delay = 0;
  }
  return true;
}

// Clean up BluetoothAudio HAL
void cleanup() {
  std::unique_lock<std::mutex> guard(internal_mutex_);
  if (!is_hal_2_0_enabled()) return;
  tA2DP_CTRL_CMD pending_cmd = A2DP_CTRL_CMD_NONE;
  pending_cmd = a2dp_sink->GetPendingCmd();
  if (pending_cmd == A2DP_CTRL_CMD_START) {
    LOG(INFO) << __func__ << ":honoring pending A2DP_CTRL_CMD_START";
    a2dp_hal_clientif->StreamStarted(a2dp_ack_to_bt_audio_ctrl_ack
                    (A2DP_CTRL_ACK_DISCONNECT_IN_PROGRESS));
  } else if ((pending_cmd == A2DP_CTRL_CMD_SUSPEND)
      || (pending_cmd == A2DP_CTRL_CMD_STOP)) {
    LOG(INFO) << __func__ << ":honoring pending A2DP_CTRL_CMD_SUSPEND/STOP";
    a2dp_hal_clientif->StreamSuspended(a2dp_ack_to_bt_audio_ctrl_ack
                    (A2DP_CTRL_ACK_DISCONNECT_IN_PROGRESS));
  }
  a2dp_sink->Cleanup();
  a2dp_hal_clientif->EndSession();
  session_type = SessionType::UNKNOWN;
  remote_delay = 0;
}


// check for audio feeding params are same for newly set up codec vs
// what was already set up on hidl side
bool is_restart_session_needed() {
  std::unique_lock<std::mutex> guard(internal_mutex_);
  bool split_enabled = btif_av_is_split_a2dp_enabled();
  if (!is_hal_2_0_enabled()) {
    LOG(ERROR) << __func__ << ": BluetoothAudio HAL is not enabled";
    return false;
  }
  AudioConfiguration audio_config = a2dp_sink->GetAudioConfiguration();
  if (split_enabled && session_type ==
                 SessionType::A2DP_HARDWARE_OFFLOAD_DATAPATH) {
    return a2dp_is_audio_codec_config_params_changed(
                     &audio_config.codecConfig);
  } else if(!split_enabled && session_type ==
                 SessionType::A2DP_SOFTWARE_ENCODING_DATAPATH) {
    A2dpCodecConfig* a2dp_codec_configs = bta_av_get_a2dp_current_codec();
    btav_a2dp_codec_config_t current_codec = a2dp_codec_configs->getCodecConfig();
    LOG(ERROR) << __func__ <<  sw_codec_type << " " <<  current_codec.codec_type;
    if(sw_codec_type != current_codec.codec_type) {
      LOG(ERROR) << __func__ << ": codec differed ";
      return true;
    }
    return a2dp_is_audio_pcm_config_params_changed(
                     &audio_config.pcmConfig);
  } else {
    return true;
  }
}


// Set up the codec into BluetoothAudio HAL
bool setup_codec() {
  std::unique_lock<std::mutex> guard(internal_mutex_);
  if (!is_hal_2_0_enabled()) {
    LOG(ERROR) << __func__ << ": BluetoothAudio HAL is not enabled";
    return false;
  }
  AudioConfiguration audio_config{};
  if (session_type == SessionType::A2DP_HARDWARE_OFFLOAD_DATAPATH) {
    CodecConfiguration codec_config{};
    if (!a2dp_get_selected_hal_codec_config(&codec_config)) {
      LOG(ERROR) << __func__ << ": Failed to get CodecConfiguration";
      return false;
    }
    audio_config.codecConfig = codec_config;
  } else if (session_type == SessionType::A2DP_SOFTWARE_ENCODING_DATAPATH) {
    PcmParameters pcm_config{};
    if (!a2dp_get_selected_hal_pcm_config(&pcm_config)) {
      LOG(ERROR) << __func__ << ": Failed to get PcmConfiguration";
      return false;
    }
    A2dpCodecConfig* a2dp_codec_configs = bta_av_get_a2dp_current_codec();
    btav_a2dp_codec_config_t current_codec = a2dp_codec_configs->getCodecConfig();
    audio_config.pcmConfig = pcm_config;
    sw_codec_type = current_codec.codec_type;
  }
  return a2dp_hal_clientif->UpdateAudioConfig(audio_config);
}

void start_session() {
  std::unique_lock<std::mutex> guard(internal_mutex_);
  if (!is_hal_2_0_enabled()) {
    LOG(ERROR) << __func__ << ": BluetoothAudio HAL is not enabled";
    return;
  }
  LOG(ERROR) << __func__;
  is_playing = false;
  a2dp_hal_clientif->StartSession();
  is_session_started = true;
}

void end_session() {
  std::unique_lock<std::mutex> guard(internal_mutex_);
  if (!is_hal_2_0_enabled()) {
    LOG(ERROR) << __func__ << ": BluetoothAudio HAL is not enabled";
    return;
  }
  LOG(ERROR) << __func__;
  a2dp_sink->Cleanup();
  audio_start_awaited = false;
  is_playing = false;
  a2dp_hal_clientif->EndSession();
  sw_codec_type = BTAV_A2DP_CODEC_INDEX_SOURCE_MIN;
  session_type = SessionType::UNKNOWN;
  is_session_started = false;
  remote_delay = 0;
}

tA2DP_CTRL_CMD get_pending_command() {
  std::unique_lock<std::mutex> guard(internal_mutex_);
  tA2DP_CTRL_CMD pending_cmd = A2DP_CTRL_CMD_NONE;
  if (!is_hal_2_0_enabled()) {
    LOG(ERROR) << __func__ << ": BluetoothAudio HAL is not enabled";
  } else {
    pending_cmd = a2dp_sink->GetPendingCmd();
  }
  return pending_cmd;
}

void reset_pending_command() {
  std::unique_lock<std::mutex> guard(internal_mutex_);
  if (!is_hal_2_0_enabled()) {
    LOG(ERROR) << __func__ << ": BluetoothAudio HAL is not enabled";
    return;
  }
  a2dp_sink->ResetPendingCmd();
}

void ack_stream_started(const tA2DP_CTRL_ACK& ack) {
  std::unique_lock<std::mutex> guard(internal_mutex_);
  if (!is_hal_2_0_enabled()) {
    LOG(ERROR) << __func__ << ": BluetoothAudio HAL is not enabled";
    return;
  }
  auto ctrl_ack = a2dp_ack_to_bt_audio_ctrl_ack(ack);
  LOG(INFO) << __func__ << ": result=" << ctrl_ack;
  auto pending_cmd = a2dp_sink->GetPendingCmd();
  if (pending_cmd == A2DP_CTRL_CMD_START) {
    a2dp_hal_clientif->StreamStarted(ctrl_ack);
  } else {
    LOG(WARNING) << __func__ << ": pending=" << pending_cmd
                 << " ignore result=" << ctrl_ack;
    return;
  }
  if(ctrl_ack == BluetoothAudioCtrlAck::SUCCESS_FINISHED) {
    is_playing = true;
  }
  if (ctrl_ack != BluetoothAudioCtrlAck::PENDING) {
    a2dp_sink->ResetPendingCmd();
  }
}

void ack_stream_suspended(const tA2DP_CTRL_ACK& ack) {
  std::unique_lock<std::mutex> guard(internal_mutex_);
  if (!is_hal_2_0_enabled()) {
    LOG(ERROR) << __func__ << ": BluetoothAudio HAL is not enabled";
    return;
  }
  auto ctrl_ack = a2dp_ack_to_bt_audio_ctrl_ack(ack);
  LOG(INFO) << __func__ << ": result=" << ctrl_ack;
  auto pending_cmd = a2dp_sink->GetPendingCmd();
  if (pending_cmd == A2DP_CTRL_CMD_SUSPEND) {
    a2dp_hal_clientif->StreamSuspended(ctrl_ack);
  } else if (pending_cmd == A2DP_CTRL_CMD_STOP) {
    LOG(INFO) << __func__ << ": A2DP_CTRL_CMD_STOP result=" << ctrl_ack;
  } else {
    LOG(WARNING) << __func__ << ": pending=" << pending_cmd
                 << " ignore result=" << ctrl_ack;
    return;
  }
  if(ctrl_ack == BluetoothAudioCtrlAck::SUCCESS_FINISHED) {
    is_playing = false;
  }
  if (ctrl_ack != BluetoothAudioCtrlAck::PENDING) {
    a2dp_sink->ResetPendingCmd();
  }
}

// Read from the FMQ of BluetoothAudio HAL
size_t read(uint8_t* p_buf, uint32_t len) {
  std::unique_lock<std::mutex> guard(internal_mutex_);
  if (!is_hal_2_0_enabled()) {
    LOG(ERROR) << __func__ << ": BluetoothAudio HAL is not enabled";
    return 0;
  } else if (session_type != SessionType::A2DP_SOFTWARE_ENCODING_DATAPATH) {
    LOG(ERROR) << __func__ << ": session_type=" << toString(session_type)
               << " is not A2DP_SOFTWARE_ENCODING_DATAPATH";
    return 0;
  }
  return a2dp_hal_clientif->ReadAudioData(p_buf, len);
}

// Update A2DP delay report to BluetoothAudio HAL
void set_remote_delay(uint16_t delay_report) {
  std::unique_lock<std::mutex> guard(internal_mutex_);
  SessionParams session_params{};
  if (!is_hal_2_0_enabled()) {
    LOG(INFO) << __func__ << ":  not ready for DelayReport "
              << static_cast<float>(delay_report / 10.0) << " ms";
    remote_delay = delay_report;
    return;
  }
  LOG(INFO) << __func__ << ": DELAY " << static_cast<float>(delay_report / 10.0)
            << " ms";
  session_params.paramType = SessionParamType::SINK_LATENCY;
  session_params.param.sinkLatency = {delay_report, 0x00, {}};
  a2dp_sink->SetRemoteDelay(delay_report);

  if (is_session_started) {
   a2dp_hal_clientif->updateSessionParams(session_params);
  }

}

bool is_streaming() {
  std::unique_lock<std::mutex> guard(internal_mutex_);
  if (!is_hal_2_0_enabled()) {
    LOG(ERROR) << __func__ << ": BluetoothAudio HAL is not enabled";
    return false;
  }
  return is_playing;
}


SessionType get_session_type() {
  std::unique_lock<std::mutex> guard(internal_mutex_);
  if (!is_hal_2_0_enabled()) {
    LOG(ERROR) << __func__ << ": BluetoothAudio HAL is not enabled";
    return SessionType::UNKNOWN;
  }
  return session_type;
}

}  // namespace a2dp
}  // namespace audio
}  // namespace bluetooth<|MERGE_RESOLUTION|>--- conflicted
+++ resolved
@@ -527,8 +527,6 @@
   }
 }
 
-<<<<<<< HEAD
-=======
 uint16_t ba_codec_to_hal_frame_size(uint8_t frame_size) {
   uint16_t ba_hal_frame_size = 512;
   switch(frame_size)
@@ -575,7 +573,6 @@
   }
 }
 
->>>>>>> f0c669c4
 bool a2dp_is_audio_codec_config_params_changed(
                         CodecConfiguration* codec_config) {
   A2dpCodecConfig* a2dp_codec_configs = bta_av_get_a2dp_current_codec();
