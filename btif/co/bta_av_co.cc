/******************************************************************************
 * Copyright (C) 2017, The Linux Foundation. All rights reserved.
 * Not a Contribution.
 ******************************************************************************/
/******************************************************************************
 *
 *  Copyright (C) 2004-2012 Broadcom Corporation
 *
 *  Licensed under the Apache License, Version 2.0 (the "License");
 *  you may not use this file except in compliance with the License.
 *  You may obtain a copy of the License at:
 *
 *  http://www.apache.org/licenses/LICENSE-2.0
 *
 *  Unless required by applicable law or agreed to in writing, software
 *  distributed under the License is distributed on an "AS IS" BASIS,
 *  WITHOUT WARRANTIES OR CONDITIONS OF ANY KIND, either express or implied.
 *  See the License for the specific language governing permissions and
 *  limitations under the License.
 *
 ******************************************************************************/

/******************************************************************************
 *
 *  This is the advanced audio/video call-out function implementation for
 *  BTIF.
 *
 ******************************************************************************/

#include "bta_av_co.h"
#include <base/logging.h>
#include <string.h>
#include "a2dp_api.h"
#include "a2dp_sbc.h"
#include "bt_target.h"
#include "bta_av_api.h"
#include "bta_av_ci.h"
#include "bta_sys.h"

#include "btif_av.h"
#include "btif_av_co.h"
#include "btif_util.h"
#include "osi/include/mutex.h"
#include "osi/include/osi.h"
#include "osi/include/properties.h"
#include "device/include/interop.h"
/*****************************************************************************
 **  Constants
 *****************************************************************************/

/* Macro to retrieve the number of elements in a statically allocated array */
#define BTA_AV_CO_NUM_ELEMENTS(__a) (sizeof(__a) / sizeof((__a)[0]))

/* Macro to convert audio handle to index and vice versa */
#define BTA_AV_CO_AUDIO_HNDL_TO_INDX(hndl) (((hndl) & (~BTA_AV_CHNL_MSK)) - 1)
#define BTA_AV_CO_AUDIO_INDX_TO_HNDL(indx) (((indx) + 1) | BTA_AV_CHNL_AUDIO)

/* SCMS-T protect info */
const uint8_t bta_av_co_cp_scmst[AVDT_CP_INFO_LEN] = {0x02, 0x02, 0x00};

/*****************************************************************************
 *  Local data
 ****************************************************************************/
typedef struct {
  uint8_t sep_info_idx;                   /* local SEP index (in BTA tables) */
  uint8_t seid;                           /* peer SEP index (in peer tables) */
  uint8_t codec_caps[AVDT_CODEC_SIZE];    /* peer SEP codec capabilities */
  uint8_t num_protect;                    /* peer SEP number of CP elements */
  uint8_t protect_info[AVDT_CP_INFO_LEN]; /* peer SEP content protection info */
} tBTA_AV_CO_SINK;

typedef struct {
  RawAddress addr; /* address of audio/video peer */
  tBTA_AV_CO_SINK
      sinks[BTAV_A2DP_CODEC_INDEX_MAX]; /* array of supported sinks */
  tBTA_AV_CO_SINK srcs[BTAV_A2DP_CODEC_INDEX_MAX]; /* array of supported srcs */
  uint8_t num_sinks;     /* total number of sinks at peer */
  uint8_t num_srcs;      /* total number of srcs at peer */
  uint8_t num_seps;      /* total number of seids at peer */
  uint8_t num_rx_sinks;  /* number of received sinks */
  uint8_t num_rx_srcs;   /* number of received srcs */
  uint8_t num_sup_sinks; /* number of supported sinks in the sinks array */
  uint8_t num_sup_srcs;  /* number of supported srcs in the srcs array */
  const tBTA_AV_CO_SINK* p_sink;         /* currently selected sink */
  const tBTA_AV_CO_SINK* p_src;          /* currently selected src */
  uint8_t codec_config[AVDT_CODEC_SIZE]; /* current codec configuration */
  bool cp_active;                        /* current CP configuration */
  bool acp;                              /* acceptor */
  bool reconfig_needed;                  /* reconfiguration is needed */
  bool opened;                           /* opened */
  uint16_t mtu;                          /* maximum transmit unit size */
  uint16_t uuid_to_connect;              /* uuid of peer device */
  tBTA_AV_HNDL handle;                   /* handle to use */
} tBTA_AV_CO_PEER;

typedef struct {
  bool active;
  uint8_t flag;
} tBTA_AV_CO_CP;

class BtaAvCoCb {
 public:
  BtaAvCoCb() : codecs(nullptr) { reset(); }

  /* Connected peer information */
  tBTA_AV_CO_PEER peers[BTA_AV_NUM_STRS];
  /* Current codec configuration - access to this variable must be protected */
  uint8_t codec_config[AVDT_CODEC_SIZE];
  A2dpCodecs* codecs; /* Locally supported codecs */
  tBTA_AV_CO_CP cp;

  void reset() {
    delete codecs;
    codecs = nullptr;
    // TODO: Ugly leftover reset from the original C code. Should go away once
    // the rest of the code in this file migrates to C++.
    memset(peers, 0, sizeof(peers));
    memset(codec_config, 0, sizeof(codec_config));
    memset(&cp, 0, sizeof(cp));

    // Initialize the handles
    for (size_t i = 0; i < BTA_AV_CO_NUM_ELEMENTS(peers); i++) {
      tBTA_AV_CO_PEER* p_peer = &peers[i];
      p_peer->handle = BTA_AV_CO_AUDIO_INDX_TO_HNDL(i);
    }
  }
};

/* Control block instance */
static BtaAvCoCb bta_av_co_cb;

static bool bta_av_co_cp_is_scmst(const uint8_t* p_protect_info);
static bool bta_av_co_audio_protect_has_scmst(uint8_t num_protect,
                                              const uint8_t* p_protect_info);
static const tBTA_AV_CO_SINK* bta_av_co_find_peer_src_supports_codec(
    const tBTA_AV_CO_PEER* p_peer);
static tBTA_AV_CO_SINK* bta_av_co_audio_set_codec(tBTA_AV_CO_PEER* p_peer);
static tBTA_AV_CO_SINK* bta_av_co_audio_codec_selected(
    A2dpCodecConfig& codec_config, tBTA_AV_CO_PEER* p_peer);
static bool bta_av_co_audio_update_selectable_codec(
    A2dpCodecConfig& codec_config, const tBTA_AV_CO_PEER* p_peer);
static void bta_av_co_save_new_codec_config(tBTA_AV_CO_PEER* p_peer,
                                            const uint8_t* new_codec_config,
                                            uint8_t num_protect,
                                            const uint8_t* p_protect_info);
static bool bta_av_co_set_codec_ota_config(tBTA_AV_CO_PEER* p_peer,
                                           const uint8_t* p_ota_codec_config,
                                           uint8_t num_protect,
                                           const uint8_t* p_protect_info,
                                           bool* p_restart_output);

/* externs */
extern int btif_max_av_clients;
extern tBTA_AV_HNDL btif_av_get_reconfig_dev_hndl();
extern void btif_av_reset_codec_reconfig_flag();
extern bool bt_split_a2dp_enabled;
/*******************************************************************************
 **
 ** Function         bta_av_co_cp_get_flag
 **
 ** Description      Get content protection flag
 **                  AVDT_CP_SCMS_COPY_NEVER
 **                  AVDT_CP_SCMS_COPY_ONCE
 **                  AVDT_CP_SCMS_COPY_FREE
 **
 ** Returns          The current flag value
 **
 ******************************************************************************/
uint8_t bta_av_co_cp_get_flag(void) { return bta_av_co_cb.cp.flag; }
/*******************************************************************************
 **
 ** Function         bta_av_co_cp_is_active
 **
 ** Description     Get the current configuration of content protection
 **
 ** Returns          TRUE if the current streaming has CP, FALSE otherwise
 **
 ******************************************************************************/
bool bta_av_co_cp_is_active(void) { return bta_av_co_cb.cp.active; }

/*******************************************************************************
 **
 ** Function         bta_av_co_cp_set_flag
 **
 ** Description      Set content protection flag
 **                  AVDT_CP_SCMS_COPY_NEVER
 **                  AVDT_CP_SCMS_COPY_ONCE
 **                  AVDT_CP_SCMS_COPY_FREE
 **
 ** Returns          true if setting the SCMS flag is supported else false
 **
 ******************************************************************************/
static bool bta_av_co_cp_set_flag(uint8_t cp_flag) {
  APPL_TRACE_DEBUG("%s: cp_flag = %d", __func__, cp_flag);

#if (BTA_AV_CO_CP_SCMS_T == TRUE)
#else
  if (cp_flag != AVDT_CP_SCMS_COPY_FREE) {
    return false;
  }
#endif
  bta_av_co_cb.cp.flag = cp_flag;
  return true;
}

/*******************************************************************************
 **
 ** Function         bta_av_co_get_peer
 **
 ** Description      find the peer entry for a given handle
 **
 ** Returns          the control block
 **
 ******************************************************************************/
static tBTA_AV_CO_PEER* bta_av_co_get_peer(tBTA_AV_HNDL hndl) {
  uint8_t index;

  index = BTA_AV_CO_AUDIO_HNDL_TO_INDX(hndl);

  APPL_TRACE_DEBUG("%s: handle = %d index = %d", __func__, hndl, index);

  /* Sanity check */
  if (index >= BTA_AV_CO_NUM_ELEMENTS(bta_av_co_cb.peers)) {
    APPL_TRACE_ERROR("%s: peer index out of bounds: %d", __func__, index);
    return NULL;
  }

  return &bta_av_co_cb.peers[index];
}

/*******************************************************************************
 **
 ** Function         bta_av_co_audio_init
 **
 ** Description      This callout function is executed by AV when it is
 **                  started by calling BTA_AvRegister().  This function can be
 **                  used by the phone to initialize audio paths or for other
 **                  initialization purposes.
 **
 **
 ** Returns          Stream codec and content protection capabilities info.
 **
 ******************************************************************************/
bool bta_av_co_audio_init(btav_a2dp_codec_index_t codec_index,
                          tAVDT_CFG* p_cfg) {
  return A2DP_InitCodecConfig(codec_index, p_cfg);
}

/*******************************************************************************
 **
 ** Function         bta_av_co_audio_disc_res
 **
 ** Description      This callout function is executed by AV to report the
 **                  number of stream end points (SEP) were found during the
 **                  AVDT stream discovery process.
 **
 **
 ** Returns          void.
 **
 ******************************************************************************/
void bta_av_co_audio_disc_res(tBTA_AV_HNDL hndl, uint8_t num_seps,
                              uint8_t num_sink, uint8_t num_src,
                              const RawAddress& addr, uint16_t uuid_local) {
  tBTA_AV_CO_PEER* p_peer;

  APPL_TRACE_DEBUG("%s: h:x%x num_seps:%d num_sink:%d num_src:%d", __func__,
                   hndl, num_seps, num_sink, num_src);

  /* Find the peer info */
  p_peer = bta_av_co_get_peer(hndl);
  if (p_peer == NULL) {
    APPL_TRACE_ERROR("%s: could not find peer entry", __func__);
    return;
  }

  /* Sanity check : this should never happen */
  if (p_peer->opened) {
    APPL_TRACE_ERROR("%s: peer already opened", __func__);
  }

  /* Copy the discovery results */
  p_peer->addr = addr;
  p_peer->num_sinks = num_sink;
  p_peer->num_srcs = num_src;
  p_peer->num_seps = num_seps;
  p_peer->num_rx_sinks = 0;
  p_peer->num_rx_srcs = 0;
  p_peer->num_sup_sinks = 0;
  if (uuid_local == UUID_SERVCLASS_AUDIO_SINK)
    p_peer->uuid_to_connect = UUID_SERVCLASS_AUDIO_SOURCE;
  else if (uuid_local == UUID_SERVCLASS_AUDIO_SOURCE)
    p_peer->uuid_to_connect = UUID_SERVCLASS_AUDIO_SINK;
}

/*******************************************************************************
 **
 ** Function         bta_av_audio_sink_getconfig
 **
 ** Description      This callout function is executed by AV to retrieve the
 **                  desired codec and content protection configuration for the
 **                  A2DP Sink audio stream in Initiator.
 **
 **
 ** Returns          Pass or Fail for current getconfig.
 **
 ******************************************************************************/
static tA2DP_STATUS bta_av_audio_sink_getconfig(
    tBTA_AV_HNDL hndl, uint8_t* p_codec_info, uint8_t* p_sep_info_idx,
    uint8_t seid, uint8_t* p_num_protect, uint8_t* p_protect_info) {
  tA2DP_STATUS result = A2DP_FAIL;
  tBTA_AV_CO_PEER* p_peer;

  APPL_TRACE_DEBUG("%s: handle:0x%x codec:%s seid:%d", __func__, hndl,
                   A2DP_CodecName(p_codec_info), seid);
  APPL_TRACE_DEBUG("%s: num_protect:0x%02x protect_info:0x%02x%02x%02x",
                   __func__, *p_num_protect, p_protect_info[0],
                   p_protect_info[1], p_protect_info[2]);

  /* Retrieve the peer info */
  p_peer = bta_av_co_get_peer(hndl);
  if (p_peer == NULL) {
    APPL_TRACE_ERROR("%s: could not find peer entry", __func__);
    return A2DP_FAIL;
  }

  APPL_TRACE_DEBUG("%s: peer(o=%d,n_sinks=%d,n_rx_sinks=%d,n_sup_sinks=%d)",
                   __func__, p_peer->opened, p_peer->num_srcs,
                   p_peer->num_rx_srcs, p_peer->num_sup_srcs);

  p_peer->num_rx_srcs++;

  /* Check the peer's SOURCE codec */
  if (A2DP_IsPeerSourceCodecValid(p_codec_info)) {
    /* If there is room for a new one */
    if (p_peer->num_sup_srcs < BTA_AV_CO_NUM_ELEMENTS(p_peer->srcs)) {
      tBTA_AV_CO_SINK* p_src = &p_peer->srcs[p_peer->num_sup_srcs++];

      APPL_TRACE_DEBUG("%s: saved caps[%x:%x:%x:%x:%x:%x]", __func__,
                       p_codec_info[1], p_codec_info[2], p_codec_info[3],
                       p_codec_info[4], p_codec_info[5], p_codec_info[6]);

      memcpy(p_src->codec_caps, p_codec_info, AVDT_CODEC_SIZE);
      p_src->sep_info_idx = *p_sep_info_idx;
      p_src->seid = seid;
      p_src->num_protect = *p_num_protect;
      memcpy(p_src->protect_info, p_protect_info, AVDT_CP_INFO_LEN);
    } else {
      APPL_TRACE_ERROR("%s: no more room for SRC info", __func__);
    }
  }

  /* If last SINK get capabilities or all supported codec caps retrieved */
  if ((p_peer->num_rx_srcs == p_peer->num_srcs) ||
      (p_peer->num_sup_srcs == BTA_AV_CO_NUM_ELEMENTS(p_peer->srcs))) {
    APPL_TRACE_DEBUG("%s: last SRC reached", __func__);

    /* Protect access to bta_av_co_cb.codec_config */
    mutex_global_lock();

    /* Find a src that matches the codec config */
    const tBTA_AV_CO_SINK* p_src =
        bta_av_co_find_peer_src_supports_codec(p_peer);
    if (p_src != NULL) {
      uint8_t pref_config[AVDT_CODEC_SIZE];
      APPL_TRACE_DEBUG("%s: codec supported", __func__);

      /* Build the codec configuration for this sink */
      /* Save the new configuration */
      p_peer->p_src = p_src;
      /* get preferred config from src_caps */
      if (A2DP_BuildSrc2SinkConfig(p_src->codec_caps, pref_config) !=
          A2DP_SUCCESS) {
        mutex_global_unlock();
        return A2DP_FAIL;
      }
      memcpy(p_peer->codec_config, pref_config, AVDT_CODEC_SIZE);

      APPL_TRACE_IMP("%s: p_codec_info[%x:%x:%x:%x:%x:%x]", __func__,
                       p_peer->codec_config[1], p_peer->codec_config[2],
                       p_peer->codec_config[3], p_peer->codec_config[4],
                       p_peer->codec_config[5], p_peer->codec_config[6]);
      /* By default, no content protection */
      *p_num_protect = 0;

#if (BTA_AV_CO_CP_SCMS_T == TRUE)
      p_peer->cp_active = false;
      bta_av_co_cb.cp.active = false;
#endif

      *p_sep_info_idx = p_src->sep_info_idx;
      memcpy(p_codec_info, p_peer->codec_config, AVDT_CODEC_SIZE);
      result = A2DP_SUCCESS;
    }
    /* Protect access to bta_av_co_cb.codec_config */
    mutex_global_unlock();
  }
  return result;
}
/*******************************************************************************
 **
 ** Function         bta_av_co_audio_getconfig
 **
 ** Description      This callout function is executed by AV to retrieve the
 **                  desired codec and content protection configuration for the
 **                  audio stream.
 **
 **
 ** Returns          Stream codec and content protection configuration info.
 **
 ******************************************************************************/
tA2DP_STATUS bta_av_co_audio_getconfig(tBTA_AV_HNDL hndl, uint8_t* p_codec_info,
                                       uint8_t* p_sep_info_idx, uint8_t seid,
                                       uint8_t* p_num_protect,
                                       uint8_t* p_protect_info) {
  tBTA_AV_CO_PEER* p_peer;

  APPL_TRACE_DEBUG("%s", __func__);
  A2DP_DumpCodecInfo(p_codec_info);

  /* Retrieve the peer info */
  p_peer = bta_av_co_get_peer(hndl);
  if (p_peer == NULL) {
    APPL_TRACE_ERROR("%s: could not find peer entry", __func__);
    return A2DP_FAIL;
  }

  if (p_peer->uuid_to_connect == UUID_SERVCLASS_AUDIO_SOURCE) {
    return bta_av_audio_sink_getconfig(hndl, p_codec_info, p_sep_info_idx, seid,
                                       p_num_protect, p_protect_info);
  }
  APPL_TRACE_DEBUG("%s: handle:0x%x codec:%s seid:%d", __func__, hndl,
                   A2DP_CodecName(p_codec_info), seid);
  APPL_TRACE_DEBUG("%s: num_protect:0x%02x protect_info:0x%02x%02x%02x",
                   __func__, *p_num_protect, p_protect_info[0],
                   p_protect_info[1], p_protect_info[2]);
  APPL_TRACE_DEBUG("%s: peer(o=%d, n_sinks=%d, n_rx_sinks=%d, n_sup_sinks=%d)",
                   __func__, p_peer->opened, p_peer->num_sinks,
                   p_peer->num_rx_sinks, p_peer->num_sup_sinks);

  p_peer->num_rx_sinks++;

  /* Check the peer's SINK codec */
  if (A2DP_IsPeerSinkCodecValid(p_codec_info)) {
    /* If there is room for a new one */
    if (p_peer->num_sup_sinks < BTA_AV_CO_NUM_ELEMENTS(p_peer->sinks)) {
      tBTA_AV_CO_SINK* p_sink = &p_peer->sinks[p_peer->num_sup_sinks++];

      APPL_TRACE_DEBUG("%s: saved caps[%x:%x:%x:%x:%x:%x]", __func__,
                       p_codec_info[1], p_codec_info[2], p_codec_info[3],
                       p_codec_info[4], p_codec_info[5], p_codec_info[6]);

      memcpy(p_sink->codec_caps, p_codec_info, AVDT_CODEC_SIZE);
      p_sink->sep_info_idx = *p_sep_info_idx;
      p_sink->seid = seid;
      p_sink->num_protect = *p_num_protect;
      memcpy(p_sink->protect_info, p_protect_info, AVDT_CP_INFO_LEN);
    } else {
      APPL_TRACE_ERROR("%s: no more room for SINK info", __func__);
    }
  }

  // Check if this is the last SINK get capabilities or all supported codec
  // capabilities are retrieved.
  if ((p_peer->num_rx_sinks != p_peer->num_sinks) &&
      (p_peer->num_sup_sinks != BTA_AV_CO_NUM_ELEMENTS(p_peer->sinks))) {
    return A2DP_FAIL;
  }
  APPL_TRACE_DEBUG("%s: last sink reached", __func__);

  const tBTA_AV_CO_SINK* p_sink = bta_av_co_audio_set_codec(p_peer);
  if (p_sink == NULL) {
    APPL_TRACE_ERROR("%s: cannot set up codec for the peer SINK", __func__);
    return A2DP_FAIL;
  }

  // By default, no content protection
  *p_num_protect = 0;
#if (BTA_AV_CO_CP_SCMS_T == TRUE)
  if (p_peer->cp_active) {
    *p_num_protect = AVDT_CP_INFO_LEN;
    memcpy(p_protect_info, bta_av_co_cp_scmst, AVDT_CP_INFO_LEN);
  }
#endif

  // If acceptor -> reconfig otherwise reply for configuration.
  if (p_peer->acp) {
    // Stop fetching caps once we retrieved a supported codec.
    APPL_TRACE_EVENT("%s: no need to fetch more SEPs", __func__);
    *p_sep_info_idx = p_peer->num_seps;
    if (p_peer->reconfig_needed) {
      APPL_TRACE_DEBUG("%s: call BTA_AvReconfig(x%x)", __func__, hndl);
      BTA_AvReconfig(hndl, true, p_sink->sep_info_idx, p_peer->codec_config,
                     *p_num_protect, bta_av_co_cp_scmst);
    }
  } else {
    *p_sep_info_idx = p_sink->sep_info_idx;
    memcpy(p_codec_info, p_peer->codec_config, AVDT_CODEC_SIZE);
  }

  return A2DP_SUCCESS;
}

/*******************************************************************************
 **
 ** Function         bta_av_co_audio_setconfig
 **
 ** Description      This callout function is executed by AV to set the codec
 **                  and content protection configuration of the audio stream.
 **
 **
 ** Returns          void
 **
 ******************************************************************************/
void bta_av_co_audio_setconfig(tBTA_AV_HNDL hndl, const uint8_t* p_codec_info,
                               UNUSED_ATTR uint8_t seid,
                               UNUSED_ATTR const RawAddress& addr,
                               uint8_t num_protect,
                               const uint8_t* p_protect_info,
                               uint8_t t_local_sep, uint8_t avdt_handle) {
  tBTA_AV_CO_PEER* p_peer;
  tA2DP_STATUS status = A2DP_SUCCESS;
  uint8_t category = A2DP_SUCCESS;
  bool reconfig_needed = false;

  APPL_TRACE_IMP("%s: p_codec_info[%x:%x:%x:%x:%x:%x]", __func__,
                   p_codec_info[1], p_codec_info[2], p_codec_info[3],
                   p_codec_info[4], p_codec_info[5], p_codec_info[6]);
  APPL_TRACE_DEBUG("num_protect:0x%02x protect_info:0x%02x%02x%02x",
                   num_protect, p_protect_info[0], p_protect_info[1],
                   p_protect_info[2]);
  A2DP_DumpCodecInfo(p_codec_info);

  /* Retrieve the peer info */
  p_peer = bta_av_co_get_peer(hndl);
  if (p_peer == NULL) {
    APPL_TRACE_ERROR("%s: could not find peer entry", __func__);
    /* Call call-in rejecting the configuration */
    bta_av_ci_setconfig(hndl, A2DP_BUSY, AVDT_ASC_CODEC, 0, NULL, false,
                        avdt_handle);
    return;
  }

  APPL_TRACE_DEBUG("%s: peer(o=%d, n_sinks=%d, n_rx_sinks=%d, n_sup_sinks=%d)",
                   __func__, p_peer->opened, p_peer->num_sinks,
                   p_peer->num_rx_sinks, p_peer->num_sup_sinks);

  /* Sanity check: should not be opened at this point */
  if (p_peer->opened) {
    APPL_TRACE_ERROR("%s: peer already in use", __func__);
  }

  if (num_protect != 0) {
#if (BTA_AV_CO_CP_SCMS_T == TRUE)
    /* If CP is supported */
    if ((num_protect != 1) ||
        (bta_av_co_cp_is_scmst(p_protect_info) == false)) {
      APPL_TRACE_ERROR("%s: wrong CP configuration", __func__);
      status = A2DP_BAD_CP_TYPE;
      category = AVDT_ASC_PROTECT;
    }
#else
    /* Do not support content protection for the time being */
    APPL_TRACE_ERROR("%s: wrong CP configuration", __func__);
    status = A2DP_BAD_CP_TYPE;
    category = AVDT_ASC_PROTECT;
#endif
  }

  if (status == A2DP_SUCCESS) {
    bool codec_config_supported = false;

    if (t_local_sep == AVDT_TSEP_SNK) {
      APPL_TRACE_DEBUG("%s: peer is A2DP SRC", __func__);
      codec_config_supported = A2DP_IsSinkCodecSupported(p_codec_info);
      if (codec_config_supported) {
        // If Peer is SRC, and our config subset matches with what is
        // requested by peer, then just accept what peer wants.
        bta_av_co_save_new_codec_config(p_peer, p_codec_info, num_protect,
                                        p_protect_info);
      }
    }
    if (t_local_sep == AVDT_TSEP_SRC) {
      APPL_TRACE_DEBUG("%s: peer is A2DP SINK", __func__);
      bool restart_output = false;
      if ((bta_av_co_cb.codecs == nullptr) ||
          !bta_av_co_set_codec_ota_config(p_peer, p_codec_info, num_protect,
                                          p_protect_info, &restart_output)) {
        APPL_TRACE_DEBUG("%s: cannot set source codec %s", __func__,
                         A2DP_CodecName(p_codec_info));
      } else {
        codec_config_supported = true;
        // Check if reconfiguration is needed
        if (restart_output ||
            ((num_protect == 1) && (!bta_av_co_cb.cp.active))) {
          reconfig_needed = true;
        }
      }
    }

    /* Check if codec configuration is supported */
    if (!codec_config_supported) {
      category = AVDT_ASC_CODEC;
      status = A2DP_WRONG_CODEC;
    }
  }

  if (status != A2DP_SUCCESS) {
    APPL_TRACE_ERROR("%s: reject s=%d c=%d", __func__, status, category);
    /* Call call-in rejecting the configuration */
    bta_av_ci_setconfig(hndl, status, category, 0, NULL, false, avdt_handle);
    return;
  }

  /* Mark that this is an acceptor peer */
  p_peer->acp = true;
  p_peer->reconfig_needed = reconfig_needed;
  APPL_TRACE_DEBUG("%s: accept reconf=%d", __func__, reconfig_needed);
  /* Call call-in accepting the configuration */
  bta_av_ci_setconfig(hndl, A2DP_SUCCESS, A2DP_SUCCESS, 0, NULL,
                      reconfig_needed, avdt_handle);
}

/*******************************************************************************
 **
 ** Function         bta_av_co_audio_open
 **
 ** Description      This function is called by AV when the audio stream
 **                  connection is opened.
 **
 **
 ** Returns          void
 **
 ******************************************************************************/
void bta_av_co_audio_open(tBTA_AV_HNDL hndl, uint16_t mtu) {
  tBTA_AV_CO_PEER* p_peer;

  APPL_TRACE_DEBUG("%s: handle: %d mtu:%d", __func__, hndl, mtu);

  /* Retrieve the peer info */
  p_peer = bta_av_co_get_peer(hndl);
  if (p_peer == NULL) {
    APPL_TRACE_ERROR("%s: could not find peer entry", __func__);
  } else {
    p_peer->opened = true;
    p_peer->mtu = mtu;
    p_peer->handle = hndl;
  }
}

/*******************************************************************************
 **
 ** Function         bta_av_co_audio_close
 **
 ** Description      This function is called by AV when the audio stream
 **                  connection is closed.
 **
 **
 ** Returns          void
 **
 ******************************************************************************/
void bta_av_co_audio_close(tBTA_AV_HNDL hndl) {
  tBTA_AV_CO_PEER* p_peer;

  APPL_TRACE_DEBUG("%s", __func__);

  /* Retrieve the peer info */
  p_peer = bta_av_co_get_peer(hndl);
  if (p_peer) {
    /* Mark the peer closed and clean the peer info */
    memset(p_peer, 0, sizeof(*p_peer));
  } else {
    APPL_TRACE_ERROR("%s: could not find peer entry", __func__);
  }
}

/*******************************************************************************
 **
 ** Function         bta_av_co_audio_start
 **
 ** Description      This function is called by AV when the audio streaming data
 **                  transfer is started.
 **
 **
 ** Returns          void
 **
 ******************************************************************************/
void bta_av_co_audio_start(UNUSED_ATTR tBTA_AV_HNDL hndl,
                           UNUSED_ATTR uint8_t* p_codec_info,
                           UNUSED_ATTR bool* p_no_rtp_hdr) {
  APPL_TRACE_DEBUG("%s", __func__);
}

/*******************************************************************************
 **
 ** Function         bta_av_co_audio_stop
 **
 ** Description      This function is called by AV when the audio streaming data
 **                  transfer is stopped.
 **
 **
 ** Returns          void
 **
 ******************************************************************************/
void bta_av_co_audio_stop(UNUSED_ATTR tBTA_AV_HNDL hndl) {
  APPL_TRACE_DEBUG("%s", __func__);
}

/*******************************************************************************
 **
 ** Function         bta_av_co_audio_src_data_path
 **
 ** Description      This function is called to manage data transfer from
 **                  the audio codec to AVDTP.
 **
 ** Returns          Pointer to the GKI buffer to send, NULL if no buffer to
 **                  send
 **
 ******************************************************************************/
void* bta_av_co_audio_src_data_path(const uint8_t* p_codec_info,
                                    uint32_t* p_timestamp) {
  BT_HDR* p_buf;

  APPL_TRACE_DEBUG("%s: codec: %s", __func__, A2DP_CodecName(p_codec_info));

  p_buf = btif_a2dp_source_audio_readbuf();
  if (p_buf == NULL) return NULL;

  /*
   * Retrieve the timestamp information from the media packet,
   * and set up the packet header.
   *
   * In media packet, the following information is available:
   * p_buf->layer_specific : number of audio frames in the packet
   * p_buf->word[0] : timestamp
   */
  if (!A2DP_GetPacketTimestamp(p_codec_info, (const uint8_t*)(p_buf + 1),
                               p_timestamp) ||
      !A2DP_BuildCodecHeader(p_codec_info, p_buf, p_buf->layer_specific)) {
    APPL_TRACE_ERROR("%s: unsupported codec type (%d)", __func__,
                     A2DP_GetCodecType(p_codec_info));
  }

#if (BTA_AV_CO_CP_SCMS_T == TRUE)
  if (bta_av_co_cb.cp.active) {
    p_buf->len++;
    p_buf->offset--;
    uint8_t* p = (uint8_t*)(p_buf + 1) + p_buf->offset;
    *p = bta_av_co_cp_get_flag();
  }
#endif

  return p_buf;
}

/*******************************************************************************
 **
 ** Function         bta_av_co_audio_drop
 **
 ** Description      An Audio packet is dropped. .
 **                  It's very likely that the connected headset with this
 **                  handle is moved far away. The implementation may want to
 **                  reduce the encoder bit rate setting to reduce the packet
 **                  size.
 **
 ** Returns          void
 **
 ******************************************************************************/
void bta_av_co_audio_drop(tBTA_AV_HNDL hndl) {
  APPL_TRACE_ERROR("%s: dropped audio packet on handle 0x%x", __func__, hndl);
}

/*******************************************************************************
 **
 ** Function         bta_av_co_audio_delay
 **
 ** Description      This function is called by AV when the audio stream
 **                  connection needs to send the initial delay report to the
 **                  connected SRC.
 **
 **
 ** Returns          void
 **
 ******************************************************************************/
void bta_av_co_audio_delay(tBTA_AV_HNDL hndl, uint16_t delay) {
  APPL_TRACE_ERROR("%s: handle: x%x, delay:0x%x", __func__, hndl, delay);
}

void bta_av_co_audio_update_mtu(tBTA_AV_HNDL hndl, uint16_t mtu) {
  tBTA_AV_CO_PEER* p_peer;

  APPL_TRACE_DEBUG("%s: handle: %d mtu: %d", __func__, hndl, mtu);

  /* Retrieve the peer info */
  p_peer = bta_av_co_get_peer(hndl);
  if (p_peer == NULL) {
    APPL_TRACE_ERROR("%s: could not find peer entry", __func__);
    return;
  }
  p_peer->mtu = mtu;
}

/*******************************************************************************
 **
 ** Function         bta_av_co_cp_is_scmst
 **
 ** Description      Check if a content protection service is SCMS-T
 **
 ** Returns          true if this CP is SCMS-T, false otherwise
 **
 ******************************************************************************/
static bool bta_av_co_cp_is_scmst(const uint8_t* p_protect_info) {
  APPL_TRACE_DEBUG("%s", __func__);

  if (*p_protect_info >= AVDT_CP_LOSC) {
    uint16_t cp_id;

    p_protect_info++;
    STREAM_TO_UINT16(cp_id, p_protect_info);
    if (cp_id == AVDT_CP_SCMS_T_ID) {
      APPL_TRACE_DEBUG("%s: SCMS-T found", __func__);
      return true;
    }
  }

  return false;
}

// Check if audio protect info contains SCMS-T Copy Protection
// Returns true if |p_protect_info| contains SCMS-T, otherwise false.
static bool bta_av_co_audio_protect_has_scmst(uint8_t num_protect,
                                              const uint8_t* p_protect_info) {
  APPL_TRACE_DEBUG("%s", __func__);

  while (num_protect--) {
    if (bta_av_co_cp_is_scmst(p_protect_info)) return true;
    /* Move to the next SC */
    p_protect_info += *p_protect_info + 1;
  }
  APPL_TRACE_DEBUG("%s: SCMS-T not found", __func__);
  return false;
}

/*******************************************************************************
 **
 ** Function         bta_av_co_audio_sink_supports_cp
 **
 ** Description      Check if a sink supports the current content protection
 **
 ** Returns          true if the sink supports this CP, false otherwise
 **
 ******************************************************************************/
static bool bta_av_co_audio_sink_supports_cp(const tBTA_AV_CO_SINK* p_sink) {
  APPL_TRACE_DEBUG("%s", __func__);

  /* Check if content protection is enabled for this stream */
  if (bta_av_co_cp_get_flag() != AVDT_CP_SCMS_COPY_FREE) {
    return bta_av_co_audio_protect_has_scmst(p_sink->num_protect,
                                             p_sink->protect_info);
  }

  APPL_TRACE_DEBUG("%s: not required", __func__);
  return true;
}

/*******************************************************************************
 **
 ** Function         bta_av_co_find_peer_src_supports_codec
 **
 ** Description      Find a peer acting as src that supports codec config
 **
 ** Returns          The peer source that supports the codec, otherwise NULL.
 **
 ******************************************************************************/
static const tBTA_AV_CO_SINK* bta_av_co_find_peer_src_supports_codec(
    const tBTA_AV_CO_PEER* p_peer) {
  APPL_TRACE_DEBUG("%s: peer num_sup_srcs = %d", __func__,
                   p_peer->num_sup_srcs);

  for (size_t index = 0; index < p_peer->num_sup_srcs; index++) {
    const uint8_t* p_codec_caps = p_peer->srcs[index].codec_caps;
    if (A2DP_CodecTypeEquals(bta_av_co_cb.codec_config, p_codec_caps) &&
        A2DP_IsPeerSourceCodecSupported(p_codec_caps)) {
      return &p_peer->srcs[index];
    }
  }
  return NULL;
}

//
// Select the current codec configuration based on peer codec support.
// Furthermore, the local state for the remaining non-selected codecs is
// updated to reflect whether the codec is selectable.
// Return a pointer to the corresponding |tBTA_AV_CO_SINK| sink entry
// on success, otherwise NULL.
//
static tBTA_AV_CO_SINK* bta_av_co_audio_set_codec(tBTA_AV_CO_PEER* p_peer) {
  tBTA_AV_CO_SINK* p_sink = NULL;
  bt_bdaddr_t bt_addr;
  bdcpy(bt_addr.address, p_peer->addr);

  // Update all selectable codecs.
  // This is needed to update the selectable parameters for each codec.
  // NOTE: The selectable codec info is used only for informational purpose.
  for (const auto& iter : bta_av_co_cb.codecs->orderedSourceCodecs()) {
    APPL_TRACE_DEBUG("%s: updating selectable codec %s", __func__,
                     iter->name().c_str());
    bta_av_co_audio_update_selectable_codec(*iter, p_peer);
  }

  // Select the codec
  for (const auto& iter : bta_av_co_cb.codecs->orderedSourceCodecs()) {
    APPL_TRACE_DEBUG("%s: trying codec %s", __func__, iter->name().c_str());
    if (bt_split_a2dp_enabled && (!strcmp(iter->name().c_str(),"AAC")) && (interop_match_addr(INTEROP_DISABLE_AAC_CODEC, &bt_addr)))
    {
      APPL_TRACE_DEBUG("AAC is not supported for this remote device");
    }
    else
    {
     p_sink = bta_av_co_audio_codec_selected(*iter, p_peer);
    }
    if (p_sink != NULL) {
      APPL_TRACE_DEBUG("%s: selected codec %s", __func__, iter->name().c_str());
      break;
    }
    APPL_TRACE_DEBUG("%s: cannot use codec %s", __func__, iter->name().c_str());
  }

  // NOTE: Unconditionally dispatch the event to make sure a callback with
  // the most recent codec info is generated.
<<<<<<< HEAD
  btif_dispatch_sm_event(BTIF_AV_SOURCE_CONFIG_UPDATED_EVT, (void *)p_peer->addr.address,
                   sizeof(RawAddress));
  APPL_TRACE_DEBUG("%s BDA:%s", __func__, p_peer->addr.ToString().c_str());
=======
  btif_dispatch_sm_event(BTIF_AV_SOURCE_CONFIG_UPDATED_EVT, &bt_addr,
                   sizeof(bt_bdaddr_t));
  APPL_TRACE_DEBUG("%s BDA:0x%02X%02X%02X%02X%02X%02X", __func__,
                   bt_addr.address[0], bt_addr.address[1], bt_addr.address[2],
                   bt_addr.address[3], bt_addr.address[4], bt_addr.address[5]);
>>>>>>> 1655adaf

  return p_sink;
}

// Select an open device for the preferred codec specified by |codec_config|.
// Return the corresponding peer that supports the codec, otherwise NULL.
static tBTA_AV_CO_SINK* bta_av_co_audio_codec_selected(
    A2dpCodecConfig& codec_config, tBTA_AV_CO_PEER* p_peer) {
  uint8_t new_codec_config[AVDT_CODEC_SIZE];

  APPL_TRACE_DEBUG("%s", __func__);

  // Find the peer sink for the codec
  tBTA_AV_CO_SINK* p_sink = NULL;
  for (size_t index = 0; index < p_peer->num_sup_sinks; index++) {
    btav_a2dp_codec_index_t peer_codec_index =
        A2DP_SourceCodecIndex(p_peer->sinks[index].codec_caps);

    APPL_TRACE_DEBUG("%s ind: %d, peer_codec_index : %d :: codec_config.codecIndex() : %d",
           __func__, index, peer_codec_index, codec_config.codecIndex());

    if (peer_codec_index != codec_config.codecIndex()) {
      continue;
    }
    if (!bta_av_co_audio_sink_supports_cp(&p_peer->sinks[index])) {
      APPL_TRACE_DEBUG(
          "%s: peer sink for codec %s does not support "
          "Copy Protection",
          __func__, codec_config.name().c_str());
      continue;
    }
    p_sink = &p_peer->sinks[index];
    break;
  }
  if (p_sink == NULL) {
    APPL_TRACE_DEBUG("%s: peer sink for codec %s not found", __func__,
                     codec_config.name().c_str());
    return NULL;
  }
  if (!bta_av_co_cb.codecs->setCodecConfig(
          p_sink->codec_caps, true /* is_capability */, new_codec_config,
          true /* select_current_codec */)) {
    APPL_TRACE_DEBUG("%s: cannot set source codec %s", __func__,
                     codec_config.name().c_str());
    return NULL;
  }
  p_peer->p_sink = p_sink;

  bta_av_co_save_new_codec_config(p_peer, new_codec_config, p_sink->num_protect,
                                  p_sink->protect_info);
  // NOTE: Event BTIF_AV_SOURCE_CONFIG_UPDATED_EVT is dispatched by the caller

  return p_sink;
}

// Update a selectable codec |codec_config| with the corresponding codec
// information from a peer device |p_peer|.
// Returns true if the codec is updated, otherwise false.
static bool bta_av_co_audio_update_selectable_codec(
    A2dpCodecConfig& codec_config, const tBTA_AV_CO_PEER* p_peer) {
  uint8_t new_codec_config[AVDT_CODEC_SIZE];

  APPL_TRACE_DEBUG("%s", __func__);

  // Find the peer sink for the codec
  const tBTA_AV_CO_SINK* p_sink = NULL;
  for (size_t index = 0; index < p_peer->num_sup_sinks; index++) {
    btav_a2dp_codec_index_t peer_codec_index =
        A2DP_SourceCodecIndex(p_peer->sinks[index].codec_caps);
    if (peer_codec_index != codec_config.codecIndex()) {
      continue;
    }
    if (!bta_av_co_audio_sink_supports_cp(&p_peer->sinks[index])) {
      APPL_TRACE_DEBUG(
          "%s: peer sink for codec %s does not support "
          "Copy Protection",
          __func__, codec_config.name().c_str());
      continue;
    }
    p_sink = &p_peer->sinks[index];
    break;
  }
  if (p_sink == NULL) {
    // The peer sink device does not support this codec
    return false;
  }
  if (!bta_av_co_cb.codecs->setCodecConfig(
          p_sink->codec_caps, true /* is_capability */, new_codec_config,
          false /* select_current_codec */)) {
    APPL_TRACE_DEBUG("%s: cannot update source codec %s", __func__,
                     codec_config.name().c_str());
    return false;
  }
  return true;
}

static void bta_av_co_save_new_codec_config(tBTA_AV_CO_PEER* p_peer,
                                            const uint8_t* new_codec_config,
                                            uint8_t num_protect,
                                            const uint8_t* p_protect_info) {
  APPL_TRACE_DEBUG("%s", __func__);
  A2DP_DumpCodecInfo(new_codec_config);

  // Protect access to bta_av_co_cb.codec_config
  mutex_global_lock();

  memcpy(bta_av_co_cb.codec_config, new_codec_config,
         sizeof(bta_av_co_cb.codec_config));
  memcpy(p_peer->codec_config, new_codec_config, AVDT_CODEC_SIZE);

#if (BTA_AV_CO_CP_SCMS_T == TRUE)
  /* Check if this sink supports SCMS */
  bool cp_active =
      bta_av_co_audio_protect_has_scmst(num_protect, p_protect_info);
  bta_av_co_cb.cp.active = cp_active;
  p_peer->cp_active = cp_active;
#endif

  // Protect access to bta_av_co_cb.codec_config
  mutex_global_unlock();
}

void bta_av_co_get_peer_params(tA2DP_ENCODER_INIT_PEER_PARAMS* p_peer_params) {
  uint16_t min_mtu = 0xFFFF;

  APPL_TRACE_DEBUG("%s", __func__);
  CHECK(p_peer_params != nullptr);

  /* Protect access to bta_av_co_cb.codec_config */
  mutex_global_lock();

  /* Compute the MTU */
  for (size_t i = 0; i < BTA_AV_CO_NUM_ELEMENTS(bta_av_co_cb.peers); i++) {
    const tBTA_AV_CO_PEER* p_peer = &bta_av_co_cb.peers[i];
    if (!p_peer->opened) continue;
    if (p_peer->mtu < min_mtu) min_mtu = p_peer->mtu;
  }
  p_peer_params->peer_mtu = min_mtu;
  p_peer_params->is_peer_edr = btif_av_is_peer_edr();
  p_peer_params->peer_supports_3mbps = btif_av_peer_supports_3mbps();

  /* Protect access to bta_av_co_cb.codec_config */
  mutex_global_unlock();
}

const tA2DP_ENCODER_INTERFACE* bta_av_co_get_encoder_interface(void) {
  /* Protect access to bta_av_co_cb.codec_config */
  mutex_global_lock();

  const tA2DP_ENCODER_INTERFACE* encoder_interface =
      A2DP_GetEncoderInterface(bta_av_co_cb.codec_config);

  /* Protect access to bta_av_co_cb.codec_config */
  mutex_global_unlock();

  return encoder_interface;
}

bool bta_av_co_set_codec_user_config(
    const btav_a2dp_codec_config_t& codec_user_config) {
  uint8_t result_codec_config[AVDT_CODEC_SIZE];
  const tBTA_AV_CO_SINK* p_sink = nullptr;
  bool restart_input = false;
  bool restart_output = false;
  bool config_updated = false;
  bool success = true;
  tBTA_AV_HNDL hndl = btif_av_get_reconfig_dev_hndl();
  // Find the peer that is currently open
  tBTA_AV_CO_PEER* p_peer = nullptr;
  if (hndl > 0)
    p_peer = bta_av_co_get_peer(hndl);
  else {
    for (size_t i = 0; i < BTA_AV_CO_NUM_ELEMENTS(bta_av_co_cb.peers); i++) {
      tBTA_AV_CO_PEER* p_peer_tmp = &bta_av_co_cb.peers[i];
      if (p_peer_tmp->opened) {
        p_peer = p_peer_tmp;
        break;
      }
    }
  }
  if (p_peer == nullptr) {
    APPL_TRACE_ERROR("%s: no open peer to configure", __func__);
    success = false;
    goto done;
  }

  // Find the peer SEP codec to use
  if (codec_user_config.codec_type < BTAV_A2DP_CODEC_INDEX_MAX) {
    for (size_t index = 0; index < p_peer->num_sup_sinks; index++) {
      btav_a2dp_codec_index_t peer_codec_index =
          A2DP_SourceCodecIndex(p_peer->sinks[index].codec_caps);
      if (peer_codec_index != codec_user_config.codec_type) continue;
      if (!bta_av_co_audio_sink_supports_cp(&p_peer->sinks[index])) continue;
      p_sink = &p_peer->sinks[index];
      break;
    }
  } else {
    // Use the current sink codec
    p_sink = p_peer->p_sink;
  }
  if (p_sink == nullptr) {
    APPL_TRACE_ERROR("%s: cannot find peer SEP to configure for codec type %d",
                     __func__, codec_user_config.codec_type);
    success = false;
    goto done;
  }

  tA2DP_ENCODER_INIT_PEER_PARAMS peer_params;
  bta_av_co_get_peer_params(&peer_params);
  if (!bta_av_co_cb.codecs->setCodecUserConfig(
          codec_user_config, &peer_params, p_sink->codec_caps,
          result_codec_config, &restart_input, &restart_output,
          &config_updated)) {
    success = false;
    goto done;
  }

  if (restart_output) {
    uint8_t num_protect = 0;
#if (BTA_AV_CO_CP_SCMS_T == TRUE)
    if (p_peer->cp_active) num_protect = AVDT_CP_INFO_LEN;
#endif

    p_sink = bta_av_co_audio_set_codec(p_peer);
    if (p_sink == NULL) {
      APPL_TRACE_ERROR("%s: cannot set up codec for the peer SINK", __func__);
      success = false;
      goto done;
    }
    // Don't call BTA_AvReconfig() prior to retrieving all peer's capabilities
    if ((p_peer->num_rx_sinks != p_peer->num_sinks) &&
        (p_peer->num_sup_sinks != BTA_AV_CO_NUM_ELEMENTS(p_peer->sinks))) {
      APPL_TRACE_WARNING("%s: not all peer's capabilities have been retrieved",
                         __func__);
      success = false;
      goto done;
    }

    APPL_TRACE_DEBUG("%s: call BTA_AvReconfig(x%x)", __func__, p_peer->handle);
    BTA_AvReconfig(p_peer->handle, true, p_sink->sep_info_idx,
                   p_peer->codec_config, num_protect, bta_av_co_cp_scmst);
  }

done:
  // NOTE: We uncoditionally send the upcall even if there is no change
  // or the user config failed. Thus, the caller would always know whether the
  // request succeeded or failed.
  // NOTE: Currently, the input is restarted by sending an upcall
  // and informing the Media Framework about the change.
  btif_dispatch_sm_event(BTIF_AV_SOURCE_CONFIG_UPDATED_EVT, (void *)p_peer->addr.address,
                         sizeof(RawAddress));
  if (!success || !restart_output) {
    APPL_TRACE_DEBUG("%s:reseting codec reconfig flag",__func__);
    btif_av_reset_codec_reconfig_flag();
  }
  APPL_TRACE_DEBUG("%s BDA: %s", __func__, p_peer->addr.ToString().c_str());

  return success;
}

// Sets the Over-The-Air preferred codec configuration.
// The OTA prefered codec configuration is ignored if the current
// codec configuration contains explicit user configuration, or if the
// codec configuration for the same codec contains explicit user
// configuration.
// |p_peer| is the peer device that sent the OTA codec configuration.
// |p_ota_codec_config| contains the received OTA A2DP codec configuration
// from the remote peer. Note: this is not the peer codec capability,
// but the codec configuration that the peer would like to use.
// |num_protect| is the number of content protection methods to use.
// |p_protect_info| contains the content protection information to use.
// If there is a change in the encoder configuration tht requires restarting
// of the A2DP connection, flag |p_restart_output| is set to true.
// Returns true on success, otherwise false.
static bool bta_av_co_set_codec_ota_config(tBTA_AV_CO_PEER* p_peer,
                                           const uint8_t* p_ota_codec_config,
                                           uint8_t num_protect,
                                           const uint8_t* p_protect_info,
                                           bool* p_restart_output) {
  uint8_t result_codec_config[AVDT_CODEC_SIZE];
  bool restart_input = false;
  bool restart_output = false;
  bool config_updated = false;

  APPL_TRACE_DEBUG("%s", __func__);
  A2DP_DumpCodecInfo(p_ota_codec_config);

  *p_restart_output = false;

  // Find the peer SEP codec to use
  btav_a2dp_codec_index_t ota_codec_index =
      A2DP_SourceCodecIndex(p_ota_codec_config);
  if (ota_codec_index == BTAV_A2DP_CODEC_INDEX_MAX) {
    APPL_TRACE_WARNING("%s: invalid peer codec config", __func__);
    return false;
  }
  const tBTA_AV_CO_SINK* p_sink = nullptr;
  for (size_t index = 0; index < p_peer->num_sup_sinks; index++) {
    btav_a2dp_codec_index_t peer_codec_index =
        A2DP_SourceCodecIndex(p_peer->sinks[index].codec_caps);
    if (peer_codec_index != ota_codec_index) continue;
    if (!bta_av_co_audio_sink_supports_cp(&p_peer->sinks[index])) continue;
    p_sink = &p_peer->sinks[index];
    break;
  }
  if ((p_peer->num_sup_sinks > 0) && (p_sink == nullptr)) {
    // There are no peer SEPs if we didn't do the discovery procedure yet.
    // We have all the information we need from the peer, so we can
    // proceed with the OTA codec configuration.
    APPL_TRACE_ERROR("%s: cannot find peer SEP to configure", __func__);
    return false;
  }

  tA2DP_ENCODER_INIT_PEER_PARAMS peer_params;
  bta_av_co_get_peer_params(&peer_params);
  if (!bta_av_co_cb.codecs->setCodecOtaConfig(
          p_ota_codec_config, &peer_params, result_codec_config, &restart_input,
          &restart_output, &config_updated)) {
    APPL_TRACE_ERROR("%s: cannot set OTA config", __func__);
    return false;
  }

  if (restart_output) {
    APPL_TRACE_DEBUG("%s: restart output", __func__);
    A2DP_DumpCodecInfo(result_codec_config);

    *p_restart_output = true;
    p_peer->p_sink = p_sink;
    bta_av_co_save_new_codec_config(p_peer, result_codec_config, num_protect,
                                    p_protect_info);
  }

  if (restart_input || config_updated) {
    // NOTE: Currently, the input is restarted by sending an upcall
    // and informing the Media Framework about the change.
    btif_dispatch_sm_event(BTIF_AV_SOURCE_CONFIG_UPDATED_EVT, (void *)p_peer->addr.address,
                           sizeof(RawAddress));
    APPL_TRACE_DEBUG("%s BDA:%s", __func__, p_peer->addr.ToString().c_str());
  }

  return true;
}

bool bta_av_co_set_codec_audio_config(
    const btav_a2dp_codec_config_t& codec_audio_config) {
  uint8_t result_codec_config[AVDT_CODEC_SIZE];
  bool restart_output = false;
  bool config_updated = false;

  // Find the peer that is currently open
  tBTA_AV_CO_PEER* p_peer = nullptr;
  for (size_t i = 0; i < BTA_AV_CO_NUM_ELEMENTS(bta_av_co_cb.peers); i++) {
    tBTA_AV_CO_PEER* p_peer_tmp = &bta_av_co_cb.peers[i];
    if (p_peer_tmp->opened) {
      p_peer = p_peer_tmp;
      break;
    }
  }
  if (p_peer == nullptr) {
    APPL_TRACE_ERROR("%s: no open peer to configure", __func__);
    return false;
  }

  // Use the current sink codec
  const tBTA_AV_CO_SINK* p_sink = p_peer->p_sink;
  if (p_sink == nullptr) {
    APPL_TRACE_ERROR("%s: cannot find peer SEP to configure", __func__);
    return false;
  }

  tA2DP_ENCODER_INIT_PEER_PARAMS peer_params;
  bta_av_co_get_peer_params(&peer_params);
  if (!bta_av_co_cb.codecs->setCodecAudioConfig(
          codec_audio_config, &peer_params, p_sink->codec_caps,
          result_codec_config, &restart_output, &config_updated)) {
    return false;
  }

  if (restart_output) {
    uint8_t num_protect = 0;
#if (BTA_AV_CO_CP_SCMS_T == TRUE)
    if (p_peer->cp_active) num_protect = AVDT_CP_INFO_LEN;
#endif

    bta_av_co_save_new_codec_config(p_peer, result_codec_config,
                                    p_sink->num_protect, p_sink->protect_info);

    // Don't call BTA_AvReconfig() prior to retrieving all peer's capabilities
    if ((p_peer->num_rx_sinks != p_peer->num_sinks) &&
        (p_peer->num_sup_sinks != BTA_AV_CO_NUM_ELEMENTS(p_peer->sinks))) {
      APPL_TRACE_WARNING("%s: not all peer's capabilities have been retrieved",
                         __func__);
    } else {
      APPL_TRACE_DEBUG("%s: call BTA_AvReconfig(x%x)", __func__,
                       p_peer->handle);
      BTA_AvReconfig(p_peer->handle, true, p_sink->sep_info_idx,
                     p_peer->codec_config, num_protect, bta_av_co_cp_scmst);
    }
  }

  if (config_updated) {
    // NOTE: Currently, the input is restarted by sending an upcall
    // and informing the Media Framework about the change.
    btif_dispatch_sm_event(BTIF_AV_SOURCE_CONFIG_UPDATED_EVT, (void *)p_peer->addr.address,
                           sizeof(RawAddress));
    APPL_TRACE_DEBUG("%s BDA: %s", __func__, p_peer->addr.ToString().c_str());
  }

  return true;
}

A2dpCodecs* bta_av_get_a2dp_codecs(void) { return bta_av_co_cb.codecs; }

A2dpCodecConfig* bta_av_get_a2dp_current_codec(void) {
  A2dpCodecConfig* current_codec;

  mutex_global_lock();
  if (bta_av_co_cb.codecs == nullptr) {
    mutex_global_unlock();
    return nullptr;
  }
  current_codec = bta_av_co_cb.codecs->getCurrentCodecConfig();
  mutex_global_unlock();

  return current_codec;
}

bt_status_t bta_av_set_a2dp_current_codec(tBTA_AV_HNDL hndl) {
  tBTA_AV_CO_PEER* p_peer;
  tBTA_AV_CO_SINK* p_sink;
  bt_status_t  status = BT_STATUS_SUCCESS;

  mutex_global_lock();
  p_peer = bta_av_co_get_peer(hndl);
  if (p_peer) {
    p_sink = bta_av_co_audio_set_codec(p_peer);
    if (p_sink == NULL) {
      APPL_TRACE_ERROR("%s() can not setup codec for the peer", __func__);
      status = BT_STATUS_FAIL;
    }
  } else {
    APPL_TRACE_ERROR("%s() peer not found", __func__);
    status = BT_STATUS_FAIL;
  }
  mutex_global_unlock();

  return status;
}

void bta_av_co_init(
    const std::vector<btav_a2dp_codec_config_t>& codec_priorities) {
  APPL_TRACE_DEBUG("%s", __func__);
  char value[PROPERTY_VALUE_MAX] = {'\0'};
  /* Reset the control block */
  bta_av_co_cb.reset();

#if (BTA_AV_CO_CP_SCMS_T == TRUE)
  bta_av_co_cp_set_flag(AVDT_CP_SCMS_COPY_NEVER);
#else
  bta_av_co_cp_set_flag(AVDT_CP_SCMS_COPY_FREE);
#endif

  /* Reset the current config */
  /* Protect access to bta_av_co_cb.codec_config */
  mutex_global_lock();
  bta_av_co_cb.codecs = new A2dpCodecs(codec_priorities);
/* SPLITA2DP */
  bool a2dp_offload = btif_av_is_split_a2dp_enabled();
  osi_property_get("persist.vendor.bt.a2dp_offload_cap", value, "false");
  A2DP_SetOffloadStatus(a2dp_offload, value);
/* SPLITA2DP */
  bool isMcastSupported = btif_av_is_multicast_supported();
  bool isShoSupported = (btif_max_av_clients > 1) ? true : false;
  if (a2dp_offload) {
    isMcastSupported = false;
    isShoSupported = false;
  }
  bta_av_co_cb.codecs->init(isMcastSupported, isShoSupported);
  A2DP_InitDefaultCodec(bta_av_co_cb.codec_config);
  mutex_global_unlock();

  // NOTE: Unconditionally dispatch the event to make sure a callback with
  // the most recent codec info is generated.
  btif_dispatch_sm_event(BTIF_AV_SOURCE_CONFIG_UPDATED_EVT, NULL, 0);
}<|MERGE_RESOLUTION|>--- conflicted
+++ resolved
@@ -895,8 +895,6 @@
 //
 static tBTA_AV_CO_SINK* bta_av_co_audio_set_codec(tBTA_AV_CO_PEER* p_peer) {
   tBTA_AV_CO_SINK* p_sink = NULL;
-  bt_bdaddr_t bt_addr;
-  bdcpy(bt_addr.address, p_peer->addr);
 
   // Update all selectable codecs.
   // This is needed to update the selectable parameters for each codec.
@@ -910,7 +908,7 @@
   // Select the codec
   for (const auto& iter : bta_av_co_cb.codecs->orderedSourceCodecs()) {
     APPL_TRACE_DEBUG("%s: trying codec %s", __func__, iter->name().c_str());
-    if (bt_split_a2dp_enabled && (!strcmp(iter->name().c_str(),"AAC")) && (interop_match_addr(INTEROP_DISABLE_AAC_CODEC, &bt_addr)))
+    if (bt_split_a2dp_enabled && (!strcmp(iter->name().c_str(),"AAC")) && (interop_match_addr(INTEROP_DISABLE_AAC_CODEC, &p_peer->addr)))
     {
       APPL_TRACE_DEBUG("AAC is not supported for this remote device");
     }
@@ -927,17 +925,9 @@
 
   // NOTE: Unconditionally dispatch the event to make sure a callback with
   // the most recent codec info is generated.
-<<<<<<< HEAD
   btif_dispatch_sm_event(BTIF_AV_SOURCE_CONFIG_UPDATED_EVT, (void *)p_peer->addr.address,
                    sizeof(RawAddress));
   APPL_TRACE_DEBUG("%s BDA:%s", __func__, p_peer->addr.ToString().c_str());
-=======
-  btif_dispatch_sm_event(BTIF_AV_SOURCE_CONFIG_UPDATED_EVT, &bt_addr,
-                   sizeof(bt_bdaddr_t));
-  APPL_TRACE_DEBUG("%s BDA:0x%02X%02X%02X%02X%02X%02X", __func__,
-                   bt_addr.address[0], bt_addr.address[1], bt_addr.address[2],
-                   bt_addr.address[3], bt_addr.address[4], bt_addr.address[5]);
->>>>>>> 1655adaf
 
   return p_sink;
 }
