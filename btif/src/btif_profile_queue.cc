--- conflicted
+++ resolved
@@ -54,8 +54,12 @@
   btif_connect_cb_t connect_cb;
 } connect_node_t;
 
-extern int btif_max_av_clients;
-extern int btif_max_hf_clients;
+//FIX me. Linker Error
+//extern int btif_max_av_clients;
+//extern int btif_max_hf_clients;
+int btif_max_av_clients_1 = 1;
+int btif_max_hf_clients_1 = 1;
+
 /*******************************************************************************
  *  Static variables
  ******************************************************************************/
@@ -82,20 +86,6 @@
   for (const list_node_t* node = list_begin(connect_queue);
        node != list_end(connect_queue); node = list_next(node)) {
     if (((connect_node_t*)list_node(node))->uuid == p_param->uuid) {
-<<<<<<< HEAD
-      LOG_ERROR(LOG_TAG,
-                "%s dropping duplicate connection request UUID=%04X, "
-                "bd_addr=%s, busy=%d",
-                __func__, p_param->uuid, p_param->bda.ToString().c_str(),
-                p_param->busy);
-      return;
-    }
-  }
-
-  LOG_INFO(
-      LOG_TAG, "%s: adding connection request UUID=%04X, bd_addr=%s, busy=%d",
-      __func__, p_param->uuid, p_param->bda.ToString().c_str(), p_param->busy);
-=======
       if (p_param->uuid == UUID_SERVCLASS_AUDIO_SOURCE ||
           p_param->uuid == UUID_SERVCLASS_AG_HANDSFREE) {
           counter++;
@@ -108,13 +98,12 @@
       return;
     }
   }
-  if ((counter >= btif_max_av_clients && p_param->uuid == UUID_SERVCLASS_AUDIO_SOURCE) ||
-      (counter >= btif_max_hf_clients && p_param->uuid == UUID_SERVCLASS_AG_HANDSFREE)) {
+  if ((counter >= btif_max_av_clients_1 && p_param->uuid == UUID_SERVCLASS_AUDIO_SOURCE) ||
+      (counter >= btif_max_hf_clients_1 && p_param->uuid == UUID_SERVCLASS_AG_HANDSFREE)) {
           LOG_INFO(LOG_TAG, "%s connect request exceeded max supported connection: %04x",
                __func__, p_param->uuid);
           return;
   }
->>>>>>> 1655adaf
   connect_node_t* p_node = (connect_node_t*)osi_malloc(sizeof(connect_node_t));
   memcpy(p_node, p_param, sizeof(connect_node_t));
   list_append(connect_queue, p_node);
