--- conflicted
+++ resolved
@@ -480,15 +480,6 @@
 {
     memset(p_bonded_devices, 0, sizeof(btif_bonded_devices_t));
 
-<<<<<<< HEAD
-    char kname[128];
-    short kpos;
-    int kname_size;
-    kname_size = sizeof(kname);
-    kname[0] = 0;
-    kpos = 0;
-=======
->>>>>>> f7f83998
     BOOLEAN bt_linkkey_file_found=FALSE;
     int device_type;
 
@@ -1412,15 +1403,6 @@
     uint8_t  sub_class;
     uint8_t  app_id;
 
-<<<<<<< HEAD
-    char kname[128];
-    short kpos;
-    int kname_size;
-    kname_size = sizeof(kname);
-    kname[0] = 0;
-    kpos = 0;
-=======
->>>>>>> f7f83998
     memset(&dscp_info, 0, sizeof(dscp_info));
     for (const btif_config_section_iter_t *iter = btif_config_section_begin(); iter != btif_config_section_end(); iter = btif_config_section_next(iter)) {
         const char *name = btif_config_section_name(iter);
