--- conflicted
+++ resolved
@@ -399,11 +399,7 @@
   char val[PROPERTY_VALUE_MAX] = "";
   int val_size = 0;
   if ((btif_config_get_str("Adapter", "Address", val, &val_size) == 0) ||
-<<<<<<< HEAD
       strcmp(bdstr.c_str(), val) == 0) {
-=======
-      strcmp(bdstr, val)) {
->>>>>>> 1655adaf
     // This address is not present in the config file, save it there.
     BTIF_TRACE_WARNING("%s: Saving the Adapter Address", __func__);
     btif_config_set_str("Adapter", "Address", bdstr.c_str());
