--- conflicted
+++ resolved
@@ -875,11 +875,8 @@
     p_dev->rc_volume = MAX_VOLUME;
     p_dev->rc_pending_play = false;
     p_dev->rc_play_processed = false;
-<<<<<<< HEAD
     p_dev->rc_addr = RawAddress::kEmpty;
-=======
     btif_rc_init_txn_label_queue(p_dev);
->>>>>>> 1655adaf
   }
   if (get_num_connected_devices() == 0) {
     BTIF_TRACE_DEBUG("%s: Closing all handles", __func__);
@@ -2332,7 +2329,7 @@
 ** Returns          bt_status_t
 **
 ****************************************************************************/
-static bt_status_t  list_player_app_attr_rsp(bt_bdaddr_t *bd_addr, int num_attr, btrc_player_attr_t *p_attrs)
+static bt_status_t  list_player_app_attr_rsp(RawAddress* bd_addr, int num_attr, btrc_player_attr_t *p_attrs)
 {
     tAVRC_RESPONSE avrc_rsp;
     int i;
@@ -2368,7 +2365,7 @@
 ** Description      ListPlayerApplicationSettingValues (PDU ID: 0x12)
                     This method is called in response to PDU 0x12
 ************************************************************************/
-static bt_status_t  list_player_app_value_rsp(bt_bdaddr_t *bd_addr, int num_val, uint8_t *value)
+static bt_status_t  list_player_app_value_rsp(RawAddress* bd_addr, int num_val, uint8_t *value)
 {
     tAVRC_RESPONSE avrc_rsp;
     int i;
@@ -2404,7 +2401,7 @@
 ** Description  This methos is called in response to PDU ID 0x13
 **
 ***********************************************************************/
-static bt_status_t get_player_app_value_rsp(bt_bdaddr_t *bd_addr, btrc_player_settings_t *p_vals)
+static bt_status_t get_player_app_value_rsp(RawAddress* bd_addr, btrc_player_settings_t *p_vals)
 {
     tAVRC_RESPONSE avrc_rsp;
     uint32_t i;
@@ -2453,7 +2450,7 @@
 ** Return       bt_staus_t
 **
 *******************************************************************/
-static bt_status_t set_player_app_value_rsp (bt_bdaddr_t *bd_addr, btrc_status_t rsp_status)
+static bt_status_t set_player_app_value_rsp (RawAddress* bd_addr, btrc_status_t rsp_status)
 {
     tAVRC_RESPONSE avrc_rsp;
     btif_rc_device_cb_t* p_dev = btif_rc_get_device_by_bda(bd_addr);
@@ -2476,7 +2473,7 @@
 **
 **
 *******************************************************************/
-static bt_status_t get_player_app_attr_text_rsp(bt_bdaddr_t *bd_addr, int num_attr,
+static bt_status_t get_player_app_attr_text_rsp(RawAddress* bd_addr, int num_attr,
                                                 btrc_player_setting_text_t *p_attrs)
 {
     tAVRC_RESPONSE avrc_rsp;
@@ -2524,7 +2521,7 @@
 ** Return        bt_status_t
 **
 *******************************************************************/
-static bt_status_t get_player_app_value_text_rsp(bt_bdaddr_t *bd_addr, int num_attr, btrc_player_setting_text_t *p_attrs)
+static bt_status_t get_player_app_value_text_rsp(RawAddress* bd_addr, int num_attr, btrc_player_setting_text_t *p_attrs)
 {
     tAVRC_RESPONSE avrc_rsp;
     tAVRC_APP_SETTING_TEXT attr_txt[AVRC_MAX_APP_ATTR_SIZE];
@@ -2844,10 +2841,6 @@
         ((type == BTRC_NOTIFICATION_TYPE_INTERIM) ? AVRC_CMD_NOTIF
                                                   : AVRC_RSP_CHANGED),
         &avrc_rsp);
-<<<<<<< HEAD
-=======
-
->>>>>>> 1655adaf
   }
   return BT_STATUS_SUCCESS;
 }
@@ -3438,7 +3431,7 @@
  * Returns          bt_status_t
  *
  **************************************************************************/
-static bt_status_t set_volume_sho_mcast(uint8_t volume, bt_bdaddr_t *bd_addr) {
+static bt_status_t set_volume_sho_mcast(uint8_t volume, RawAddress* bd_addr) {
   BTIF_TRACE_DEBUG("%s: volume: %d", __func__, volume);
   tAVRC_STS status = BT_STATUS_UNSUPPORTED;
   rc_transaction_t* p_transaction = NULL;
@@ -3520,7 +3513,7 @@
  * Returns          bt_status_t
  *
  **************************************************************************/
-static bt_status_t set_volume(uint8_t volume, bt_bdaddr_t *bd_addr) {
+static bt_status_t set_volume(uint8_t volume, RawAddress*bd_addr) {
   BTIF_TRACE_DEBUG("%s: volume is: %d", __func__, volume);
 
   if (isShoMcastEnabled == true) {
@@ -3765,16 +3758,11 @@
 bool iterate_supported_event_list_for_timeout(void* data, void* cb_data) {
   rc_context_t* cntxt = (rc_context_t*)cb_data;
   uint8_t label = cntxt->label & 0xFF;
-<<<<<<< HEAD
   btif_rc_device_cb_t* p_dev = btif_rc_get_device_by_bda(&cntxt->rc_addr);
-=======
-  bdcpy(bd_addr.address, cntxt->rc_addr);
-  btif_rc_device_cb_t* p_dev = btif_rc_get_device_by_bda(&bd_addr);
   if (p_dev == NULL) {
     BTIF_TRACE_ERROR("%s: p_dev is NULL", __func__);
     return false;
   }
->>>>>>> 1655adaf
   btif_rc_supported_event_t* p_event = (btif_rc_supported_event_t*)data;
 
   if (p_event->label == label) {
@@ -4814,16 +4802,12 @@
     btrc_element_attr_val_t* p_attr =
         (btrc_element_attr_val_t*)osi_calloc(buf_size);
 
-<<<<<<< HEAD
     if (p_dev == NULL) {
       BTIF_TRACE_ERROR("%s: p_dev NULL", __func__);
       return;
     }
 
     RawAddress rc_addr = p_dev->rc_addr;
-=======
-    bdcpy(rc_addr.address, p_dev->rc_addr);
->>>>>>> 1655adaf
 
     for (int i = 0; i < p_rsp->num_attrs; i++) {
       p_attr[i].attr_id = p_rsp->p_attrs[i].attr_id;
@@ -4928,16 +4912,11 @@
                                              tAVRC_GET_ITEMS_RSP* p_rsp) {
   btif_rc_device_cb_t* p_dev =
       btif_rc_get_device_by_handle(pmeta_msg->rc_handle);
-<<<<<<< HEAD
   RawAddress rc_addr = p_dev->rc_addr;
-=======
   if (p_dev == NULL) {
     BTIF_TRACE_ERROR("%s: p_dev NULL", __func__);
     return;
   }
-  bt_bdaddr_t rc_addr;
-  bdcpy(rc_addr.address, p_dev->rc_addr);
->>>>>>> 1655adaf
 
   if (p_rsp->status == AVRC_STS_NO_ERROR) {
     /* Convert the internal folder listing into a response that can
@@ -5174,16 +5153,11 @@
                                         tAVRC_CHG_PATH_RSP* p_rsp) {
   btif_rc_device_cb_t* p_dev =
       btif_rc_get_device_by_handle(pmeta_msg->rc_handle);
-<<<<<<< HEAD
   RawAddress rc_addr = p_dev->rc_addr;
-=======
   if (p_dev == NULL) {
     BTIF_TRACE_ERROR("%s: p_dev NULL", __func__);
     return;
   }
-  bt_bdaddr_t rc_addr;
-  bdcpy(rc_addr.address, p_dev->rc_addr);
->>>>>>> 1655adaf
 
   if (p_rsp->status == AVRC_STS_NO_ERROR) {
     HAL_CBACK(bt_rc_ctrl_callbacks, change_folder_path_cb, &rc_addr,
@@ -5207,16 +5181,12 @@
                                                tAVRC_SET_BR_PLAYER_RSP* p_rsp) {
   btif_rc_device_cb_t* p_dev =
       btif_rc_get_device_by_handle(pmeta_msg->rc_handle);
-<<<<<<< HEAD
   RawAddress rc_addr = p_dev->rc_addr;
-=======
+
   if (p_dev == NULL) {
     BTIF_TRACE_ERROR("%s: p_dev NULL", __func__);
     return;
   }
-  bt_bdaddr_t rc_addr;
-  bdcpy(rc_addr.address, p_dev->rc_addr);
->>>>>>> 1655adaf
 
   if (p_rsp->status == AVRC_STS_NO_ERROR) {
     HAL_CBACK(bt_rc_ctrl_callbacks, set_browsed_player_cb, &rc_addr,
