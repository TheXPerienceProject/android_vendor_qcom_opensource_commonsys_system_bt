--- conflicted
+++ resolved
@@ -81,11 +81,8 @@
 
 // Abort if there is no response to an HCI command.
 static const uint32_t COMMAND_PENDING_TIMEOUT_MS = 2000;
-<<<<<<< HEAD
 static const uint32_t COMMAND_TIMEOUT_RESTART_S = 5;
-=======
 static const uint32_t COMMAND_TIMEOUT_RESTART_US = 5000000;
->>>>>>> 6172a8fb
 
 // Our interface
 static bool interface_created;
